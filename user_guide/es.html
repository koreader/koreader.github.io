<!DOCTYPE html>
<html lang="es" dir="ltr">
<head>

<meta name="viewport" content="width=device-width, initial-scale=1.0">
<meta charset="UTF-8">

<title>Guía del usuario de KOReader</title>

<link rel="icon" type="image/x-icon" href="favicon.ico">

<!-- ANCHOR CSS -->

<style>

@media (max-width: 430px) {

img:not(.img_inline) {  /* Target all img tags that DO NOT have the class .inline */
    width: 100% !important; 
    height: auto !important; /*  Maintain aspect ratio */
}

ul {
    padding-left: 1rem !important;

}

ol {
    padding-left: 1rem !important;
}

.warning {
    margin-left: 0% !important;
    margin-right: 0% !important;
}

.info {
    margin-left: 0% !important;
    margin-right: 0% !important;
}

.tip {
    margin-left: 0% !important;
    margin-right: 0% !important;
}

#TocButton {
    top: auto !important;
    bottom: 2% !important;
    left: 3% !important;
    right: auto !important;
    font-size: 1rem !important;
}

#nextHeadingBtn {
    top: auto !important;
    bottom: 2% !important;
    font-size: 1rem !important;
}

.switch {
    top: 1% !important;
    left: auto !important;
    right: 3% !important;
    }

}

html{
    font-size: 100%;
}

body {
    font-family: 'mavenpro', Arial, sans-serif;
    background-color: var(--bg-color);
    color: var(--text-color);
    transition: background-color 0.5s;
    font-synthesis: none;
    max-width: 100%;
    overflow-x: hidden; /*  Hide the horizontal scrollbar */
}

/* LIGHT THEME COLORS */
:root {
        --bg-color: #FDF6E3;
        --container-color: #FFFCFD;
        --text-color: #1F1800;
    
        --red-color: #EF5350;
        --green-color: #79B900;
        --blue-color: #1D91FD;
        --orange-color: #F59E0B;
        --link-color: #26A69A;
        --external-color: #b720d1;
    }
    
/* DARK THEME COLORS */
    body.dark {
        --bg-color: #0E0801;
        --container-color: #2B2A27;
        --text-color: #F8E9C2;
    
        --red-color: #ff615b;
        --green-color: #d5ec0c;
        --blue-color: #4FC3F7;
        --orange-color: #FFB911;
        --link-color: #56d8c9;
        --external-color: #ff61c5;
    }





/* STANDARD FONT */
@font-face {
    font-family: 'mavenpro';
    src: url('pictures/MavenPro-VariableFont_wght.ttf') format('truetype');
    font-style: normal;
    font-weight: 400 700;
    font-display: swap;
}

/* ICONS FONT */
@font-face {
    font-family: 'microns';
    src: url('pictures/microns.otf') format('opentype');
    font-style: normal;
    font-weight: normal;
    font-display: swap;
}

/* ICONS CLASS */
.microns {
    font-family: 'microns';
    color: var(--orange-color);
    font-size: 1.4rem;
    text-shadow: black 2px;
}



/* MAIN DIV */
.outer-container {
    max-width: 80ch;
    margin: 0 auto;
    background-color: var(--container-color);
    padding-left: 2%;
    padding-right: 2%;
    padding-bottom: 3%;
    box-shadow: 0 0 5px 0px var(--text-color);
    transition: background-color 0.5s;
    border-radius: 8px;
}

/* TWO COLUMN DIV - USED INSIDE OUTER*/
.double-container {
    display: grid;
    grid-template-columns: 1fr 1fr;
    gap: 10px;
}

.centering-div {
    width: fit-content;
    margin: 0 auto;
}



a {
    font-weight: 600;
    text-decoration: none;
    color: var(--link-color);
    border-bottom: solid 1px var(--link-color);
    padding: 0.2rem 0.3rem 0.2rem 0.3rem;
}
a:hover {
	background-color: var(--link-color);
    color: var(--container-color);
    border-radius: 6px;
}

.internalink {
    font-family: microns;
    font-weight: bold;
    font-size: 1.7rem;
    border-bottom: none;
    color: var(--blue-color);
    padding: 0.4rem;
    border-radius: 50%;
}

.internalink:hover {
	background-color: var(--blue-color);
    color: var(--container-color);
}

b {
    font-weight: 600;
}

p {
	line-height: 185%;
	color: var(--text-color);
	text-align: justify;
	text-indent: 1.6rem;
	margin-top: 0.5rem;
	margin-bottom: 0.5rem;
}

hr {
    border: 0;
    height: 2px;
    background-image: linear-gradient(to right, #00000000, #faaf3f, #00000000);
    margin-top: 3rem;
    margin-bottom: 3rem;
}

ul {
	margin-top: 0.2rem; margin-bottom: 1.4rem; margin-left: 0rem;
    padding-left: 0;
    padding-left: 2.7rem;
    list-style: disc;
}

ol {
	margin-top: 0.2rem; margin-bottom: 1.4rem; margin-left: 0rem;
    padding-left: 0;
    padding-left: 2.9rem;
}

li {
	text-indent: 0rem;
	line-height: 180%;
	color: var(--text-color);
	text-align: justify;
	margin-top: 0.45rem;
	margin-bottom: 0.45rem;
    list-style-position: outside;
}

li::marker {
	font-weight: bold;
}





/* GENERAL IMAGES */
img {
    display: block;
    margin-left: auto;
    margin-right: auto;
    margin-top: 2%;
    margin-bottom: 3%;
    box-shadow: 0 4px 7px rgba(0, 0, 0, 0.35);
    max-width: 100%;
    border-radius: 8px;
    background: var(--container-color);
}

/* Dark mode image dimming */
.dark img {
    filter: brightness(0.7) contrast(1.3) sepia(0.2);
    transition: filter 0.4s ease;
}

.dark img:hover {
    filter: none;
}

/* INLINE IMAGES */
.img_inline {
    display: inline;
    margin-top: 0;
    margin-bottom: 0;
    box-shadow: none;
    background: #FFF;
    border-radius: 50%;
}




.grid-table {
    border-collapse: collapse;
    width: 85%;
    margin-top: 1rem;
    margin-left: 0rem;
}
.grid-table td {
    height: 1.4rem;
    text-align: center;
    padding: 0.5rem 0.5rem 0.5rem 0.5rem;
    border-bottom: 1px solid var(--orange-color);
}





/* MAIN CHAPTER HEADINGS - CENTERED */
.L1-Chapter-heading {
    font-weight: 700;
    font-size:1.8rem;
    line-height: 2.6rem;
    text-align: center;
    color: var(--orange-color);
    background-color: var(--bg-color);
    padding-top: 0.5rem;
    padding-bottom: 0.5rem;
    margin-top: 5rem;
    margin-bottom: 1rem;
    box-shadow: 0px 3px 5px -1px  var(--text-color) inset;
    border-radius: 12px;
    break-before: page;
}

/* SUB HEADINGS - CENTERED */
.L2-Sub-heading {
    font-weight: 600;
    font-size: 1.5rem;
    text-align: center;
    line-height: 2rem;
    margin-top: 2.4rem;
    color: var(--orange-color);
}

/* SMALL HEADINGS - LEFT ALIGNED */
.L3-Smaller-heading {
    font-weight: 600;
    font-size: 1.2rem;
    color: var(--orange-color);
    margin-top: 2rem;
}





/* TIP, NOTE, WARNING BOX LABELS */
.label_red {
	font-weight: 700;
    color: #FFF;
    background-color: var(--red-color);
    border-radius: 4px;
    padding: 0.3rem;
}

.label_blue {
	font-weight: 700;
    color: #FFF;
    background-color: var(--blue-color);
    border-radius: 4px;
    padding: 0.3rem;
}

.label_green {
	font-weight: 700;
    color: #FFF;
    background-color: var(--green-color);
    border-radius: 4px;
    padding: 0.3rem;
}

.label_orange {
    font-weight: bold;	font-weight: 700;    color: #FFF;
    background-color: var(--orange-color);
    border-radius: 4px;
    padding: 0.3rem;
}





/* COLORED TEXTS */

/* USER INTERFACE ELEMENTS OF KOREADER - BLUE */
.ui {
	font-weight: 600;
    color: var(--blue-color);
}

/* EXTERNAL LINKS AND SERVICES - PURPLE */
.external {
    font-weight: 600;
    color: var(--external-color);
}

/* MENU PATHS OF ACTIONS - GREEN */
.menu-breadcrumbs {
    font-weight: 600;
    font-size: 1rem;
    line-height: 1.6rem;
    letter-spacing: 0rem;
    color: var(--green-color);
    text-align: center;
    margin-top: 0.4rem;
    margin-bottom: 1rem;
}

.menu-breadcrumbs::before {
font-family: microns;
	content: "";
	color: var(--green-color);
    padding-right: 0.1rem;
    display: inline-block;
}





/* TIP, NOTE, WARNING BOXES */
.warning {
	border: 0px solid var(--red-color);
    border-radius: 8px;
    box-shadow: 0 1px 4px 0px var(--red-color);
	color: var(--text-color);
	line-height: 180%;
    margin-top: 1.2rem;
    margin-bottom: 1.2rem;
    margin-left: 15%;
    margin-right: 15%;
    padding: 1% 1.8% 1% 1.8%;
	text-align: justify;
    text-indent: 0em;
}

.info {
	border: 0px solid var(--blue-color);
    border-radius: 8px;
    box-shadow: 0 1px 4px 0px var(--blue-color);
	color: var(--text-color);
	line-height: 180%;
    margin-top: 1.2rem;
    margin-bottom: 1.2rem;
    margin-left: 15%;
    margin-right: 15%;
    padding: 1% 1.8% 1% 1.8%;
	text-align: justify;
    text-indent: 0em;
}

.tip {
	border: 0px solid var(--green-color);
    border-radius: 8px;
    box-shadow: 0 1px 4px 0px var(--green-color);
	color: var(--text-color);
	line-height: 180%;
    margin-top: 1.2rem;
    margin-bottom: 1.2rem;
    margin-left: 15%;
    margin-right: 15%;
    padding: 1% 1.8% 1% 1.8%;
	text-align: justify;
    text-indent: 0em;
}




/* TOC styles*/

.TOC-heading {
    font-weight: 600;
    font-size:2rem;
    line-height: 2rem;
    text-align: center;
    color:  var(--orange-color);
    break-before: page;
}

.toc {
    list-style: none;
    padding: 0;
    margin: 0;
}

.toc a {
    font-weight: 500;
    text-decoration: none;
    color: var(--text-color);
    border-bottom: none;
    padding: 0.5rem;
    text-align: left;
}

.toc a:hover {
    font-weight: 700;
    background-color: var(--orange-color);
    color: var(--container-color);
    border-bottom: none;
    box-shadow:  -1px 4px 7px -2px  var(--text-color) inset;
    border-radius: 6px;
}

.toc ul {
    list-style: none;
    padding-left: 0.8em;
    margin: 0rem;
}

/* Styling for 2nd level */
.toc ul ul {
    padding-left: 2.6em;
}

/* Main level square bullet */
.toc > li > a::before {
    content: "";
    display: inline-block;
    margin-right: 0.5em;
    vertical-align: middle;
    background-color: var(--orange-color);
    width: 1.1rem;
    height: 1.1rem;
    transition: background-color 0.5s ease; /* Add transition for smooth color change */
}

.toc > li > a:hover::before {
    background-color: var(--container-color);
}

.toc > li > a {
    font-weight: 600 !important;
    color: var(--orange-color);
    margin-top: 0rem;
    font-size: 1.2rem;
    line-height: 1.2rem;
    font-weight: bold;
    display: inline-flex;
    align-items: center;
    text-align: left;
}

/* More space after the main section headers */
.toc > li {
    margin-top: 0rem;
    margin-bottom: 1.6rem;
    line-height: 100%;
}

/* Adding a little space before a nested list */
.toc li > ul {
    margin-left: 1rem;
    margin-top: 0rem;
}





/* GO TO THE ToC BUTTON */
#TocButton {
    display: none; /* Hidden by default */
    outline: none;
    position: fixed;
    top: 0.5rem;
    bottom: auto;
    left: auto;
    right: 1rem;
    z-index: 99;

    background-color: var(--red-color);
    border: 1px solid #FDF6E3;
    padding: 0.6rem 0.8rem 0.6rem 0.8rem;
    color: white;
    cursor: pointer;
    border-radius: 8px;
    box-shadow: 0 4px 6px var(--red-color);
    
    font-family: mavenpro;
    font-size: 1.1rem;
    font-weight: bold;
    text-indent: 0em;
}

#TocButton:hover {
    text-shadow: 0px 0px 6px #FFFCFD;
    }





/* NEXT HEADING button */
#nextHeadingBtn {
    display: none; /* Hidden by default */
    outline: none;
    position: fixed;
    top: 4rem;
    bottom: auto;
    right: 1rem;
    z-index: 99;

    background-color: var(--orange-color);
    border: 1px solid #FDF6E3;
    padding: 0.6rem 0.8rem 0.6rem 0.8rem;
    color: white;
    cursor: pointer;
    border-radius: 8px;
    box-shadow: 0 4px 6px var(--orange-color);
    
    font-family: mavenpro;
    font-size: 1.1rem;
    font-weight: bold;
    text-indent: 0em;
}

#nextHeadingBtn.show {
    display: block;
    opacity: 1;
}

#nextHeadingBtn:hover {
    text-shadow: 0px 0px 6px #FFFCFD;
    }




/* DARK MODE SWITCH */
.switch {
    position: absolute;
    top: 1%;
    left: 3%;
    right: auto;
    display: inline-block;
    width: 44px;
    height: 44px;
    z-index: 1000;
}

.switch input {
    opacity: 0;
    width: 0;
    height: 0;
}

/* Night mode bg color*/
.switch input:checked + .slider {
    background-color: var(--container-color);
}

.switch input:checked + .slider:before {
    background-color: transparent;
    border-radius: 50%;
    border-top-color: transparent;
    border-left-color: transparent;
    border-right-color: transparent;
    box-shadow: inset -36px 0px 0 #ffdf2c;
}

.switch .slider {
    position: absolute;
    cursor: pointer;
    top: 0;
    left: 0;
    right: 0;
    bottom: 0;
    background-color: var(--text-color);
    transition: 0.4s;
    border-radius: 50%;
}

.switch .slider:before {
    position: absolute;
    content: "";
    height: 34px;
    width: 34px;
    left: 5px;
    bottom: 5px;
    transition: 0.4s;
    border-radius: 50%;
    text-align: center;
    line-height: 16px;
    box-shadow: inset -8px -4px 0 #f6eb59;
}





/* PROOFREADING MARKERS */

.yellow-mark {
    border-radius: 0.4em 1em 0.6em;
	padding: 2px 6px;
	margin: -3px -6px;
    color: #322814;
    padding: 6px;
font-weight: bold;
color: #322814;
text-shadow: 0px 0px 1px var(--bold-shadow-color);
line-height: 2rem;
    background-image: linear-gradient(
    100deg,
    hsl(58deg 87% 94%) 0%,
    hsl(57deg 91% 87%) 5%,
    hsl(57deg 94% 78%) 30%,
    hsl(57deg 94% 78%) 65%,
    hsl(57deg 91% 87%) 95%,
    hsl(58deg 87% 94%) 100%
);
}

.green-mark {
    border-radius: 0.4em 1em 0.6em;
	padding: 2px 6px;
	margin: -3px -6px;
    color: #322814;
        background-image: linear-gradient(
    100deg,
    hsl(93deg 100% 96%) 0%,
    hsl(82deg 99% 83%) 10%,
    hsl(80deg 96% 75%) 39%,
    hsl(80deg 96% 75%) 59%,
    hsl(82deg 99% 83%) 85%,
    hsl(93deg 100% 96%) 100%
);
}

#progress-bar-container {
        width: 8px; /* Thickness of the vertical bar */
        height: 100%;
        position: fixed;
        top: 0;
        right: 0;
        z-index: 1000;
        /* box-shadow: 2px 0 5px rgba(0, 0, 0, 0.666);  */
    }

    #progress-bar {
    background-image: linear-gradient(to bottom, var(--bg-color) , var(--orange-color));
    border-radius: 3px;
}

</style>
</head>

<body>

    <div id="progress-bar-container">
        <div id="progress-bar"></div>
    </div>

    <button id="nextHeadingBtn" title="Saltar al Siguiente Encabezado"><span style="font-family: microns; color: #FFF"></span> </button>

    <button onclick="topFunction()" id="TocButton" title="Volver al sumario"><span style="font-family: microns; color: #FFF"></span></button>

    <script>
        document.addEventListener('DOMContentLoaded', function() {
        const themeSwitcher = document.getElementById('theme-switcher');
    
    // Load saved theme preference
        const savedTheme = localStorage.getItem('theme');
        if (savedTheme === 'dark') {
            document.body.classList.add('dark');
            themeSwitcher.checked = true;
        }
    
    // // Detect OS preference if no saved preference
    //     else if (window.matchMedia("(prefers-color-scheme: dark)").matches) {
    //         document.body.classList.add('dark');
    //         themeSwitcher.checked = true;
    //     }
    
    // Handle toggle switch
        themeSwitcher.addEventListener('change', function() {
            document.body.classList.toggle('dark');
            localStorage.setItem('theme', this.checked ? 'dark' : 'light');
        });
    });
    </script>

    <script>
    // Get the button
    let mybutton = document.getElementById("TocButton");
    
    // When the user scrolls down 2000px from the top of the document, show the button
    window.onscroll = function() {scrollFunction()};
    
    function scrollFunction() {
        if (document.body.scrollTop > 2000 || document.documentElement.scrollTop > 2000) {
        mybutton.style.display = "block";
    } else {
        mybutton.style.display = "none";
    }
    }
    
    // When the user clicks on the button, scroll to the top of the document
    function topFunction() {
        var targetElement = document.getElementById("toc");
        if (targetElement) {
        targetElement.scrollIntoView({ behavior: "smooth" }); // Smooth scrolling
        }
    }
    </script>


<div class="outer-container">
    
    <label class="switch" aria-hidden="true">
        <input type="checkbox" id="theme-switcher">
        <span class="slider round"></span>
    </label>

    <br>


    <img loading="lazy" src="pictures/medieval_hero.webp" style="width:80%; box-shadow: none; margin-bottom: none; aspect-ratio: 2 / 1;">


    <p>Estás leyendo la versión en <b>Español</b> de la <b>Guía de Usuario de KOReader</b>. También hay voluntarios traduciendo esta guía a otras lenguas. Como puedes ver en el <b>estado general de traducción</b> más abajo, hay muchas traducciones en proceso. Solo enlazamos a las lenguas con <b>más de un 50 %</b> traducido por motivos de usabilidad.</p>
        


    <div class="centering-div">

    <p><span class="label_blue">Más del 80% traducido</span></p>

    <ul style="margin-left: 0rem;">
        <li><a href="https://koreader.rocks/user_guide/zh_Hans.html">🇨🇳 Chino (escritura Han simplificada)</a></li>
        <li><a href="https://koreader.rocks/user_guide/nl.html">🇳🇱 Neerlandés</a></li>
        <li><a href="https://koreader.rocks/user_guide/it.html">🇮🇹 Italiano</a></li>
        <!-- <li><a href="https://koreader.rocks/user_guide/ko.html">🇰🇷 Korean</a></li> -->
        <li><a href="https://koreader.rocks/user_guide/sr.html">🇷🇸 Serbio</a></li>
        <li><a href="https://koreader.rocks/user_guide/sk.html">🇸🇰 Eslovaco</a></li>
        <li><a href="https://koreader.rocks/user_guide/ta.html">🇮🇳 Tamil</a></li>
        <li><a href="https://koreader.rocks/user_guide/uk.html">🇺🇦 Ucraniano</a></li>
    </ul>

    <!-- <p><span class="label_red">50% to 80% translated</span></p>

    <ul style="margin-left: 0rem; vertical-align: top;">
        <li><a href="https://koreader.rocks/user_guide/es.html">🇪🇸 Spanish</a></li>
    </ul> -->

        

    </div>
    

    <p>Para ver todos las lenguas a las que está siendo traducida actualmente y contribuir en el esfuerzo de traducir la guía de usuario, por favor visita la <a href="https://hosted.weblate.org/projects/koreader/user-guide/">página de traducción de Weblate</a> de nuestro proyecto.</p>

    <br>

    <p><b>Estado general de la traducción de la guía de usuario</b></p>

        <img loading="lazy" src="https://hosted.weblate.org/widget/koreader/user-guide/multi-auto.svg" alt="Estado de la traducción" " style="width:60%;">


<br>


<div class="L2-Sub-heading">Guía para la guía de usuario :)</div>

    <p>Esta guía está diseñada principalmente para pantallas en color. Si la estás leyendo por primera vez, recomendamos que lo hagas desde un ordenador, tablet o móvil. Ver los elementos de la interfaz de usuario destacados en color te resultará más fácil mientras aprendes a usar KOReader. Naturalmente puedes leerla en tu dispositivo de tinta electrónica, pero la experiencia no será óptima.</p>
    
    <p>Puedes usar la función de búsqueda de tu navegador para encontrar un tema o palabra específicos (generalmente con <b>Ctrl + F</b>). Si tienes alguna sugerencia o pregunta relacionada con la guía de usuario, puedes escribir en este <a href="https://github.com/koreader/koreader/issues/11147">hilo de discusión en Github</a>.</p>
    <p>Las partes del texto de esta guía están codificadas por colores según sus categorías:</p>

    <div class="centering-div">
    <table class="grid-table" style="width: 100%;  margin-left: auto; margin-right: auto;">
        <tr>
            <td><p style="text-indent: 0em; line-height: 1.8rem; text-align: center;">
		<span style="color: var(--blue-color); font-weight: bold;font-size: 1rem;">PARTES DE KOREADER (AZUL)</span></p></td>
            <td><span class="ui">Barra de estado, Mapa del libro…</span></td>
        </tr>
        <tr>
            <td><p style="text-indent: 0em; line-height: 1.8rem; text-align: center;">
                <span style="color:var(--green-color); font-weight: bold;font-size: 1rem;">RUTAS DEL MENÚ (VERDE)</span></p></td>
<<<<<<< HEAD
            <td><div class="menu-breadcrumbs">MENÚ SUPERIOR / <img class="img_inline" src="pictures/top_document.svg" style="width:22px;"> / Highlight style</div></td>
=======
            <td><div class="menu-breadcrumbs">MENÚ SUPERIOR / <img class="img_inline" src="pictures/top_document.svg" style="width:22px;"> / Estilo del marcador</div></td>
>>>>>>> 322d1309
        </tr>
        <tr>
            <td><p style="text-indent: 0em; line-height: 1.8rem; text-align: center;">
		<span style="color: var(--external-color); font-weight: bold;font-size: 1rem;">APPS EXTERNAS (PURPURA)</span></p></td>
            <td><span class="external">Calibre, Readwise, KoHighlights...</span></td>
        </tr>
    </table>
    </div>

    <br>

    <p>También disponemos de diferentes recuadros a lo largo de la guía para informar y alertarte:</p>

    <div class="warning"><span class="label_red">!!! AVISO</span> Soy un recuadro de aviso. Explico cosas cuando debes extremar las precauciones.</div>

    <div class="info"><span class="label_blue">INFORMACIÓN</span> Soy un recuadro de información. Proporciono información contextual o explicaciones extra.</div>

    <div class="tip"><span class="label_green">CONSEJO</span> Soy un recuadro de consejo. Te doy consejos que te resultarán útiles en el manejo de KOReader.</div>

    <div class="warning"><span class="label_red">!!! AVANZADO</span> Soy una etiqueta <b>AVANZADA</b>. Si me ves sobre un tópico significa que tienes que tener cierto grado de conocimientos técnicos, como trabajar con sistemas de ficheros, conocimientos de CSS, instalación de archivos externos y otros dependiendo del procedimiento.</div>

    <br>

	<p>KOReader está desarrollado con el apoyo de voluntarios de todo el mundo. Tu también puedes ser parte del proyecto:</p>
		<ul>
		<li>Eliminando errores e implementando características nuevas</li>
		<li>Traduciendo el programa a tu lengua o mejorando la traducción existente</li>
		<li> Ayuda con tus conocimientos a otros en los foros o en las secciones de discusiónes y problemas de Github</li>
		</ul>

        <p>Revisa la sección <a href="#L1-reachus">Contacto</a> para los enlaces.</p>

        <br>

        <p style="text-align: right;"><b>Última actualización de la guía: 2025-03-25</b></p>

        <br>
        <br>
        <br>
        <br>
        <br>

<!-- ANCHOR TABLE OF CONTENTS -->

<div class="L1-Chapter-heading" id="toc" style="margin-bottom: 1.8rem;">ÍNDICE</div>

<div class="centering-div">

    <div class="info"><span class="label_blue">INFORMACIÓN</span> Las secciones nuevas o actualizadas están marcados con <span class="microns"></span></div>

    <br><br>
        <ul class="toc">
        <li><a href="#L1-whatcanyoudo">¿QUÉ PUEDES HACER EN KOREADER?</a></li>

        <li><a href="#L1-basicreading">INFORMACIÓN BÁSICA DE USO</a>
            <ul>
				<li><a href="#L2-transferring">Transferir libros a tu dispositivo</a></li>
				<li><a href="#L2-tapzones">Zonas de toque</a></li>
                <li><a href="#L2-textappearance">Cambiar la apareciencia del texto</a></li>
                <li><a href="#L2-keyboard">Uso del teclado y consejos</a></li>
                <li><a href="#L2-autowarmth">Temperatura de color y modo nocturno automáticos</a></li>
            </ul>
        </li>

        <li><a href="#L1-userinterface">CONOCE LA INTERFAZ DE USUARIO</a>
            <ul>
                <li><a href="#L2-readingscreen">Pantalla de lectura</a></li>
                <li><a href="#L2-indicators">Íconos indicadores <span class="microns"></span></a></li>
                <li><a href="#L2-statusbar">Barra de estados</a></li>
                <li><a href="#L2-topexplained">Elementos del Menú superior</a></li>
                <li><a href="#L2-bottomexplained">Elementos del Menú inferior</a></li>
                <li><a href="#L2-uitips">Consejos sobre la Interfaz de usuario <span class="microns"></span></a></li>
            </ul>
        </li>

        <li><a href="#L1-moving">NAVEGANDO POR TU LIBRO</a>
            <ul>
                <li><a href="#L2-skimwidget">Widget de Vista rápida<span class="microns"></span></a></li>
                <li><a href="#L2-bookmap">Mapa del libro</a></li>
                <li><a href="#L2-pagebrowser">Navegador de páginas</a></li>
                <li><a href="#L2-toctools">Herramientas de índice</a></li>
                <li><a href="#L2-hiddenflows">Excluir secciones; Secciones ocultas personalizadas</a></li>
            </ul>
        </li>

        <li><a href="#L1-customizingappearance">PERSONALIZA LA APARIENCIA DEL TEXTO</a>
            <ul>
                <li><a href="#L2-defaultappearance">Ajustes de la apariencia por defecto</a>
                <li><a href="#L2-fonts">Usar tus propias fuentes</a></li>
				<li><a href="#L2-styletweaks">Modificaciones el estilo <span class="microns"></span></a></li>
                </li>
            </ul>
        </li>

        <li><a href="#L1-bookmarks">MARCADORES, SUBRAYADOS Y NOTAS</a>
            <ul>
                <li><a href="#L2-howtohighlight">Modos de subrayado en KOReader</a></li>
				<li><a href="#L2-editinghighlight">Editar subrayados <span class="microns"></span></a></li>
                <li><a href="#L2-exportinghighlights">Exportar subrayados</a></li>
            </ul>
        </li>
    
        <li><a href="#L1-pdfs">LEER PDFs</a>
            <ul>
                <li><a href="#L2-readingpdfs">Leer PDFs grandes en una pantalla pequeña</a></li>
                <li><a href="#L2-pdfbottom">Menú inferior para PDF</a></li>
                <li><a href="#L2-pdfhighlights">Guardar subrayados en PDF <span class="microns"></span></a></li>
                <li><a href="#L2-ocr">OCR (Reconocimiento Óptico de Caracteres)</a></li>

            </ul>
        </li>

        <li><a href="#L1-manga">LEER COMICS Y MANGA <span class="microns"></span></a>
            <ul>
                <li><a href="#L2-mangarefresh">Ajuste del intervalo de refresco de página</a></li>
				<li><a href="#L2-panelzoom">Zoom a viñeta</a></li>
                <li><a href="#L2-manganextfile">Saltar al siguiente archivo</a></li>
                <li><a href="#L2-mangaprepare">Optimizar manga para el lector</a></li>
                <li><a href="#L2-mangatips">Otros consejos sobre manga</a></li>
            </ul>
        </li>

        </ul>

	<ul class="toc">
		<li><a href="#L1-managinglibrary">GESTIONA TU BIBLIOTECA</a>
			<ul>
				<li><a href="#L2-filebrowser">Uso del Navegador de archivos</a></li>
				<li><a href="#L2-viewingfiletypes">Ver otros tipos de archivo</a></li>
				<li><a href="#L2-collections">Colecciones <span class="microns"></span></a></li>
				<li><a href="#L2-optimizing">Optimizar documentos EPUB/PDF para el lector</a></li>
				<li><a href="#L2-metadatastorage">Opciones de almacenamiento de metadatos <span class="microns"></span></a></li>
			</ul>
			</li>

    <li><a href="#L1-gestures">GESTOS Y ATAJOS DE TECLADO</a>
        <ul>
            <li><a href="#L2-gesturetypes">Tipos de gestos</a></li>
            <li><a href="#L2-predefinedgestures">Gestos predefinidos</a></li>
            <li><a href="#L2-gesturecategories">Categorías de gestos</a></li>
            <li><a href="#L2-keyboardshortcuts">Atajos de teclado <span class="microns"></span></a></li>
        </ul>
    </li>

        <li><a href="#L1-qmandprofiles">MENÚ RÁPIDO Y PERFILES</a>
        <ul>
            <li><a href="#L2-quickmenu">Menú rápido</a></li>
            <li><a href="#L2-quickmenutips">Consejos sobre el Menú rápido</a></li>
            <li><a href="#L2-profiles">Perfiles</a></li>
            <li><a href="#L2-profileautoexec">Perfil auto-ejecutable <span class="microns"></span></a></li>
        </ul>
        </li>

    <li><a href="#L1-plugins">PLUGINS Y PARCHES DE USUARIOS</a>
        <ul>
            <li><a href="#L2-plugintypes">Tipos de plugins</a></li>
            <li><a href="#L2-pluginslist">Listado de complementos internos</a></li>
            <li><a href="#L2-userpatches">Parches de usuario</a></li>
        </ul>
    </li>

    <li><a href="#L1-tips">CONSEJOS</a>
        <ul>
            <li><a href="#L2-readingtips">Consejos de lectura</a></li>
            <li><a href="#L2-devicetips">Consejos del dispositivo</a></li>
        </ul>
    </li>

    <li><a href="#L1-troubleshooting">SOLUCIÓN DE PROBLEMAS</a></li>
    
    <li><a href="#L1-reachus">CONTÁCTANOS</a></li>
    </ul>

</div>



<!-- ANCHOR WHAT CAN YOU DO WITH KOREADER ? -->

<div class="L1-Chapter-heading" id="L1-whatcanyoudo">¿QUÉ PUEDES HACER EN KOREADER?</div>

	<p>A pesar de su aspecto minimalista, KOReader es una aplicación potente y personalizable. Esta sección es similar a un índice orientado a cómo hacer las cosas, así que si eres un usuario nuevo, este es el mejor sitio para comenzar. Aquí puedes informarte sobre las capacidades de KOReader y aprender a manejarlas siguiendo estos <a href="#L1-whatcanyoudo" class="internalink"></a> enlaces para ir a la sección mencionada.</p>

    <div class="info"><span class="label_blue">INFORMACIÓN</span> El nombre de KOReader proviene del comienzo del proyecto: <b>K</b>indle/<b>K</b>obo <b>O</b>pen Reader. Por supuesto el lector a crecido tanto en los últimos años que ahora una abreviación correcta sería algo parecido a <b>KKPRCSALMOReader</b> (Kindle Kobo Pocketbook Remarkable Cervantes Sony Android Linux MacOS Open reader) pero no sería muy agradable de pronunciar, así que preferimos mantenerlo simple :)</div>

<div class="L2-Sub-heading">Transferir el material de lectura de varias maneras</div>

	<ul>
        <li><b>USB</b> en dispositivos que lo soporten <a href="#L2-transferring" class="internalink"></a></li>

        <li><b>Nube</b> (<span class="external">Dropbox</span>/FTP/Webdav) con sus correspondientes cuentas <a href="#L2-transferring" class="internalink"></a></li>

        <li>KOReader puede actuar como un <b>servidor SSH</b> por lo que puedes usar cualquier aplicación SFTP o el explorador de archivos para transferir archivos directamente <a href="#L2-pluginslist" class="internalink"></a></li>

        <li>Con el complemento <span class="external">Calibre</span> puedes enviar libros vía wifi desde la biblioteca de Calibre al dispositivo KOReader <a href="#L2-transferring" class="internalink"></a></li>

        <li>Con el complemento <b>Descargador de Noticias</b> puede descargar noticias RSS y Atom como archivos HTML a su dispositivo<a href="#L2-pluginslist" class="internalink"></a></li>

        <li>Con el complemento Wallabag puedes recuperar artículos de tu cuenta Wallabag (un servicio de "leer más tarde" similar a <span class="external">Pocket</span>)<a href="#L2-transferring" class="internalink"></a></li>
	</ul>
	
<div class="L2-Sub-heading">Ajustar la apariencia del texto como desee</div>
	<ul>
        <li>Cambie las fuentes (incluyendo las suyas propias), su tamaño, contraste, negrita, interlineado, espacio entre palabras, expansión entre palabras, alineamiento del texto, espacio entre líneas, disposición de columnas, márgenes... <a href="#L1-customizingappearance" class="internalink"></a></li>

        <li>Use el potente <span class="ui">modificador de estilos</span> o escriba el suyo propio para cambiar la forma precisa cómo se renderizan sus libros <a href="#L2-styletweaks" class="internalink"> </a></li>

        <li>Invierta manual o automáticamente los colores de la pantalla para el <span class="ui">modo nocturno</span><a href="#L2-autowarmth" class="internalink"> </a></li>

        <li>Ajuste automáticamente la temperatura de color de la luz frontal <a href="#L2-autowarmth" class="internalink"></a></li>
	</ul>
	
<div class="L2-Sub-heading">Tomar notas y subrayar mientras lee</div>
	<ul>
        <li>Destaque texto con diferentes estilos y colores, coloque marcadores <a href="#L1-bookmarks" class="internalink"></a></li>

        <li>Use el modo de doble toque para subrayados académicos/largos<a href="#L2-howtohighlight" class="internalink"></a></li>

        <li>Añada notas usando un teclado personalizado que incluye modificadores diacríticos <a href="#L2-keyboard" class="internalink"></a></li>

        <li>Tome capturas de pantalla <a href="#L2-predefinedgestures" class="internalink"></a></li>

        <li>Haga el seguimiento de sus <b>estadísticas de lectura</b>, <b>rango temporal</b> y <b>vista de calendario</b></li>
	</ul>

<div class="L2-Sub-heading">Exportar tus notas y resaltados con flexibilidad</div>
	<ul>
        <li>Exporte sus notas y subrayados a su dispositivo como markdown, HTML, JSON o formato Kindle <a href="#L2-exportinghighlights" class="internalink"></a></li>

        <li>Sincronize con servicios online como <span class="external">Joplin</span>,<span class="external">Readwise</span>,<span class="external">Memos</span>,<span class="external">Flomo</span> y <span class="external">XMNote</span> <a href="#L2-exportinghighlights" class="internalink"></a></li>
	</ul>
	
<div class="L2-Sub-heading">Ordenar y navegar tu biblioteca fácilmente</div>
	<ul>
        <li>Un poderoso <b>Explorados de archivos</b> con el que puedes copiar, renombrar, crear y borrar ficheros y carpetas y realizar operaciones masivas <a href="#L2-filebrowser" class="internalink"></a></li>

        <li>Configure su biblioteca a su gusto con muchas vistas detalladas y de mosáico <a href="#L2-filebrowser" class="internalink"></a></li>

        <li>Añada sus libros a <span class="ui">Favoritos</span> para un acceso rápido o cree sus propias <span class="ui">Colecciones</span> con su órden y filtrado <a href="#L2-collections" class="internalink"></a></li>
	</ul>
	
<div class="L2-Sub-heading">Volar a través de tus libros con herramientas potentes</div>
	<ul>
        <li><span class="ui">Widget de Vista rápida</span> para saltar rápidamente entre páginas, capítulos, marcadores <a href="#L2-skimwidget" class="internalink"></a></li>

        <li>Único <span class="ui">Mapa del libro</span> para ver una vista general del libro que incluye todas tus notas y subrayados <a href="#L2-bookmap" class="internalink"></a></li>

        <li><span class="ui">Navegador de páginas</span> para desplazarse por las páginas como si fuesen fotogramas de una película <a href="#L2-pagebrowser" class="internalink"></a></li>

        <li><span class="ui">Navegador de marcadores</span> para revisar con facilidad sus notas y subrayados <a href="#L1-bookmarks" class="internalink"></a></li>

        <li>Cree de forma manual o automática un índice alternativo si no le gusta el que trae el libro <a href="#L2-toctools" class="internalink"></a></li>

        <li>Oculte o excluya ciertas partes del libro como <b>Apéndices, Indices, Referencias</b>,etc. para un recuento de páginas más preciso <a href="#L2-hiddenflows" class="internalink"></a></li>
	</ul>

<div class="L2-Sub-heading">Controlar KOReader como un virtuoso</div>
	<ul>
        <li>Un potente <b>sistema de gestos</b> con más de 200 acciones le permite controlar cualquier aspecto de KOReader con un toque o deslizamiento <a href="#L2-gesturecategories" class="internalink"></a></li>

        <li>Si dispone de un teclado (interno, cableado o por bluetooth) puede asignar atajos a estas acciones <a href="#L2-keyboardshortcuts" class="internalink"></a></li>

        <li>O crear sus propios menús con sus acciones favoritas mediante el <span class="ui">Menú rápido</span> y acceder con un toque o deslizamiento <a href="#L2-quickmenu" class="internalink"></a></li>

        <li>Cree <b>Perfiles</b> para controlar cualquier aspecto de KOReader y automatizar acciones <a href="#L2-profiles" class="internalink"></a></li>
    </ul>

<div class="L2-Sub-heading">Herramientas de Búsqueda y Traducción</div>
	<ul>
        <li>Traduzca toda la página a más de 130 idiomas</li>
        <li>Busque entre sus marcadores, subrayados y notas</li>
        <li>Busque un texto en <span class="external">Wikipedia</span> o en los diccionarios instalados y traduzcalo con un toque largo</li>
        <li>Traduzca de una vez una página completa a uno de los más de 130 idiomas</li>
        <li>Con un potente sistema de complementos puede incluso comentar el texto con <span class="external">ChatGPT</span> (tras instalar el complemento) <a href="#L2-plugintypes" class="internalink"></a></li>
	</ul>

<div class="L2-Sub-heading">KOReader puede controlar su dispositivo</div>
	<ul>
        <li>KOReader puede auto actualizarse <a href="#L2-devicetips" class="internalink"></a></li>
        <li>Establezca <b>alarmas de límite de carga</b> de la batería para evitar una descarga completa o una sobrecarga</li>
        <li>Configure el intervalos de refresco de páginas para diferentes condiciones de lectura <a href="#L2-mangarefresh" class="internalink"></a></li>
        <li>Configure su propio <b>salvapantallas</b> con multitud de opciones como imágenes aleatorias, cubiertas de libros, lectura, progreso, etc.</li>
        <li>Configure <b>alarmas de límites de carga</b> de la batería para evitar la sobrecarga/sobredescarga <a href="#L2-devicetips" class="internalink"></a></li>
        <li>Configure alerta de uso de memoria (es útil para dispositivos con poca memoria) y opcionalmente reiniciar KOReader al alcanzar el límite. <a href="#L2-devicetips" class="internalink"></a></li>
	</ul>


<div class="L2-Sub-heading">Los documentos PDF son más fáciles de leer con tinta electrónica en KOReader</div>
	<ul>
        <li>Diferentes tipos de zoom y direcciones de flujo de página para leer <b>documentos a varias columnas</b> con facilidad</li>

        <li>Enderece automáticamente los documentos inclinados</li>

        <li>Aplique <b>OCR</b> a documentos sin capas de texto como libros antíguos escaneados <a href="#L2-ocr" class="internalink"></a></li>

        <li>Varios tipos de zoom y direcciónes de flujo de página para leer con facilidad <b>documentos multi columna</b> como artículos científicos. <a href="#L2-readingpdfs" class="internalink"></a></li>

        <li>Auto endereza documentos inclinados como libros antíguos escaneados <a href="#L2-pdfbottom" class="internalink"></a></li>

        <li>Guarda sus subrayados directamente en los PDFs lo que permite visualizarlos sin KOReader <a href="#L2-pdfhighlights" class="internalink"></a></li>

        <li>Herramienta especial <b>Zoom a viñeta</b> para la lectura de mangas <a href="#L2-panelzoom" class="internalink"></a></li>

        <li>Refresco de pantalla ajustable para un balance perfecto entre ghosting y rapidez <a href="#L2-mangarefresh" class="internalink"></a></li>
	</ul>
	
<div class="L2-Sub-heading">Herramientas avanzadas para usuarios avanzados</div>
	<ul>
        <li>Añada sus propios <b>ajustes de estilo CSS</b> para libros <a href="#L2-styletweaks" class="internalink"></a></li>

        <li><b>Parches de usuario</b> del sistema que permiten cambiar el funcionamiento básico de KOReader <a href="#L2-userpatches" class="internalink"></a></li>

        <li>Cree un <b>código QR</b> desde su portapapeles para compartir texto y enlaces a otros dispositivos</li>

        <li>Vea el código HTML de un EPUB</li>

        <li>Cree y edite archivos de texto en su dispositivo</li>

        <li>Abra el emulador de terminal y ejecute comandos en su dispositivo</li>

        <li>Vea estadísticas de memoria, uso de batería y CPU</li>
	</ul>
	


<!-- ANCHOR BASIC USAGE INFORMATION -->

<div class="L1-Chapter-heading" id="L1-basicreading">INFORMACIÓN BÁSICA DE USO</div>
    


<div class="L2-Sub-heading" id="L2-transferring">Transferir libros al lector</div>

    <p>KOReader soporta archivos <b>PDF, EPUB, DJVU, MOBI, CBZ, CBT, DOCX, RTF, HTML, TXT, XPS, FB2, PDB, CHM and MD</b>. También puede abrir archivos <b>ZIP</b> y mostrar imágenes.</p>

    <p>Hay muchas maneras de transferir documentos al dispositivo. Ten en cuenta que podría ser necesario reiniciar KOReader para indexar los documentos transferidos (o recargar el directorio si dispone de un Pocketbook/Android).</p>

    <p>Además de poder transferir archivos como lo harías con un lector integrado, hay otras opciones disponibles en función de su dispositivo:</p>

    <ol>
        <li><b>Modo USB de almacenamiento masivo en KOReader</b> Este modo está disponible para KOBO y algunos dispositivos CERVANTES.</li>

        <li><b>Almacenamiento en nube (<span class="external">Dropbox</span>/FTP/Webdav):</b> para hacer uso de esta función debes añadir las cuentas del servidor de almacenamiento de la nube mostrado más abajo. El proceso se explica meintras agregas cuentas mediante los botones de <span class="ui">información</span>:

        <div class="menu-breadcrumbs">MENÚ SUPERIOR (en el Navegador de archivos) / <img class="img_inline" src="pictures/top_tools.svg" style="width:22px;"> / Nube</div>
        </li>

        <li><b>Acceso SSH/SFTP:</b> KOReader puede hacer de <b>servidor SSH</b> al que puedes acceder desde un ordenador y transferir archivos (disponible en Kobo, Kindle y Cervantes). Puedes usar cualquier aplicación SFTP (como <span class="external">Filezilla</span>) o acceder mediante el explorador de archivos si tu sistema lo soporta. Revisa nuestra <a href="https://github.com/koreader/koreader/wiki/SSH">wiki</a> para más información y revisa el recuadro más abajo.</li>

        <li><b>Calibre:</b> Con el <span class="external">complemento de Calibre</span> puedes transferir documentos desde tu biblioteca Calibre directamente a tu dispositivo KOReader mediante wifi. Revisa nuestra <a href="https://github.com/koreader/koreader/wiki/calibre">wiki</a> para más información.</li>

        <li><b>Descargador de noticias:</b> Con este complemento puedes descargar entradas de noticias <b>RSS y Atom</b> como archivos HTML. Revisa nuestra <a href="https://github.com/koreader/koreader/wiki/News-downloader">wiki</a> para más información.</li>

        <li><b>Wallabag:</b> Con este plugin puedes recuperar artículos desde <span class="external">Wallabag</span>, servicio de "leer más tarde" basado en servidor similar a Pocket. Revisa nuetra <a href="https://github.com/koreader/koreader/wiki/Wallabag">wiki</a> para más información.</li>
    </ol>

    <div class="warning"><p style="text-indent: 0rem;"><span class="label_red">AVISO</span> Ten cuidado si decides usar SSH sin contraseña, ya que deja el acceso abierto a tu dispositivo. Si usas una wifi local y la usas por períodos cortos, el riesgo es insignificante.</p></div>


    
<div class="L3-Smaller-heading">Accediendo a tus libros</div>
    
    <p>Los siguientes métodos están disponibles para acceder a tus libros:</p>
    <ul>
    <li><span class="ui">Navegador de archivos</span> - una sección dedicada está aquí: <a href="#L2-filebrowser">Uso del Navegador de archivos</a></li>
    <li><span class="ui">Favoritos</span> - es una lista a la que puedes añadir tus libros con un toque largo desde el <span class="ui">Navegador de archivos</span></li>
    <li><span class="ui">Historial</span> - es el listado de libros que has abierto</li>
    <li><span class="ui">Colecciones</span> - es una lista personalizada que has creado con libros. La sección dedicada está aquí: <a href="#L2-collections">Colecciones</a></li>
    </ul>

    <p>Puede modificar el aspecto de estas pantallas desde:</p>

<<<<<<< HEAD
    <div class="menu-breadcrumbs">MENÚ SUPERIOR (en el Navegador de archivos) / <img class="img_inline" src="pictures/top_cabinet.svg" style="width:22px;"> / Modo de Visualización</div>

    <p>Puedes asignar gestos para cada uno de estos diálogos. Por ejemplo, mientras lees un libro, puedes acceder a tu <span class="ui">Historial</span> o <span class="ui">Favoritos</span> con un gesto y abrir otro libro sin tener que pasar por el <span class="ui">Navegador de archivos</span>.</p>

    <div class="menu-breadcrumbs">MENÚ SUPERIOR (en el Navegador de archivos) / <img class="img_inline" src="pictures/top_cabinet.svg" style="width:22px;"> / Configuraciones / Mosaic and detailed list settings</div>
=======
    <div class="menu-breadcrumbs">MENÚ SUPERIOR (en Explorador de Archivos) / <img class="img_inline" src="pictures/top_cabinet.svg" style="width:22px;"> / Modo de pantalla</div>

    <p>Puedes asignar gestos para cada uno de estos diálogos. Por ejemplo, mientras lees un libro, puedes acceder a tu <span class="ui">Historial</span> o <span class="ui">Favoritos</span> con un gesto y abrir otro libro sin tener que pasar por el <span class="ui">Navegador de archivos</span>.</p>

    <div class="menu-breadcrumbs">MENÚ SUPERIOR (en el Explorador de Archivos) / <img class="img_inline" src="pictures/top_cabinet.svg" style="width:22px;"> / Ajustes / Ajustes de mosaico y lista detallada</div>
>>>>>>> 322d1309

    <p>Puedes asignar gestos para cualquera de estos diálogos. Por ejemplo mientras lees un libro puedes acceder al <span class="ui">Historial</span> o a <span class="ui">Favoritos</span> mediante gestos, y abrir otro libro sin pasar por el <span class="ui">Historial</span>.</p>
    <p>Puedes buscar un libro en la pantalla del <span class="ui">Historial</span> por <b>nombre de archivo</b> o por <b>metadatos del libro</b> desde el menú hamburguesa en la parte superior izquierda.</p>
    <p>También puedes configurar KOReader para que se inicie con la pantalla de <span class="ui">Favoritos</span> o con el <span class="ui">Historial</span>, en lugar de hacerlo desde el <span class="ui">Navegador de archivos</span> mediante:</p>


<<<<<<< HEAD
    <div class="menu-breadcrumbs">MENÚ SUPERIOR (en el Navegador de archivos) / <img class="img_inline" src="pictures/top_cabinet.svg" style="width:22px;"> / Empieza con</div>
=======
    <div class="menu-breadcrumbs">MENÚ SUPERIOR (en el Explorador de Archivos) / <img class="img_inline" src="pictures/top_cabinet.svg" style="width:22px;"> / Empieza con</div>
>>>>>>> 322d1309





<div class="L2-Sub-heading" id="L2-tapzones">Zonas de toque</div>

    <div><img loading="lazy" src="pictures/tap_zones.png" style="width:55%;"></div>

    <p>En la imágen superior puedes ver la posición de las zonas de toque por defecto de KOReader. Debes tocar en las zonas indicadas para mostrar el <span class="ui">menú superior</span> o el <span class="ui">menú inferior</span>. También puedes hacer un deslizamiento hacía abajo desde la zona superior para mostrar el <span class="ui">menú superior</span>. En dispositivos sin pantalla táctil puedes abrir el <span class="ui">menú inferior</span> presionando el botón que corresponde a la acción <b>ENTER/OK</b>.</p>
    
    <div class="tip"><span class="label_green">CONSEJO</span> Como se indica en la imágen superior, la zona de apertura del <span class="ui">menú superior</span> se divide en 3 áreas. Si deslizas hacía abajo desde el primer tercio del borde superior, el <span class="ui">menú superior</span> abre con la <b>primera pestaña del menú</b>. El segundo tercio abre el <b>menú usado más reciente</b> y el último tercio abre la <b>última pestaña del menú</b>. </div>

    <p>Si quieres que el menú superior abra los dos menús al mismo tiempo, puedes configurar que la zona del <span class="ui">menú superior</span> abra el <span class="ui">menú superior</span> e <span class="ui">inferior</span> al mismo tiempo desde este menú:</p>

    <div class="menu-breadcrumbs">MENÚ SUPERIOR / <img class="img_inline" src="pictures/gear.svg" style="width:22px;"> / Toques y Gestos / Activar Menú
    </div>

    <p>Las <span class="ui">zonas de toque de las esquinas</span> pueden ser usadas para muchos tipos de gestos incluyendo <b>TOQUE, DOBLE TOQUE, TOQUE CON DOS DEDOS</b> y <b>TOCAR Y MANTENER</b>.</p>

    <p>Las zonas de <b>PÁGINA ANTERIOR</b> y <b>SIGUIENTE PÁGINA</b> pueden ser usadas al mismo tiempo para gestos de <b>TOQUE DOBLE</b>.</p>

    <p>Puedes tocar la zona de la <span class="ui">Barra de estados</span> para pasar por los diferentes elementos de la <span class="ui">barra de estados</span>, cuando sólo uno de los elementos está visible. Si todos los elementos están visibles, el toque oculta y muestra la <span class="ui">barra de estados</span>.</p>



    <div class="L2-Sub-heading" id="L2-textappearance">Cambiar el aspecto del texto</div>

    <ul>
<<<<<<< HEAD
    <li><b>Cambiando la letra*</b>:<div class="menu-breadcrumbs">MENÚ SUPERIOR / <img class="img_inline" src="pictures/top_document.svg" style="width:22px;"> / Fuentes</div></li>
=======
    <li><b>Cambiando la letra*</b>:<div class="menu-breadcrumbs">MENÚ SUPERIOR / <img class="img_inline" src="pictures/top_document.svg" style="width:22px;"> / Fuente</div></li>
>>>>>>> 322d1309
    <li><b>Hacer la letra más grande</b><div class="menu-breadcrumbs">MENU INFERIOR/ <img class="img_inline" src="pictures/bottom_font.svg" style="width:22px;"></div></li>
    <li><b>Aumentar el nivel de negrita</b><div class="menu-breadcrumbs"> MENU INFERIOR/ <img class="img_inline" src="pictures/bottom_contrast.svg" style="width:22px;"></div></li>
    <li><b>Invertir los colores en pantalla (blanco a negro)</b><div class="menu-breadcrumbs">MENÚ SUPERIOR / <img class="img_inline" src="pictures/gear.svg" style="width:22px;"> / Modo Nocturno</div></li>
    </ul>

    <p>También puedes cambiar otras opciones de formato desde el <span class="ui">MENÚ INFERIOR</span> para ajustar con precisión la apariencia del texto. Estos son solo consejos rápidos para que comiences. Tenemos una sección completa dedicada a <a href="#L1-customizingappearance">PERSONALIZAR LA APARIENCIA DEL TEXTO</a></p>

    <div class="info"><span class="label_blue">INFORMACIÓN</span> *La selección de letra solo está disponible en documentos con reflujo (EPUB, HTML, DOCX, RTF, TXT…). Los documentos de diseño fijo como PDF/DJVU no son compatibles.
    </div>


    
<div class="L3-Smaller-heading">Control de la luz de fondo / luz frontal</div>

    <p>Puedes controlar la luz de tu pantalla a través de este menú. Si tienes iluminación cálida (LED blancos normales + naranjas) puedes controlarlos por separado desde este diálogo. También puedes definir un gesto para este diálogo:</p>

<<<<<<< HEAD
    <div class="menu-breadcrumbs">MENÚ SUPERIOR / <img class="img_inline" src="pictures/gear.svg" style="width:22px;"> / Luz frontal</div>
=======
    <div class="menu-breadcrumbs">MENÚ SUPERIOR / <img class="img_inline" src="pictures/gear.svg" style="width:22px;"> / Luz Frontal</div>
>>>>>>> 322d1309



<div class="L3-Smaller-heading">Cambiar la pantalla mostrada durante la suspensión</div>
    
	<p>Puedes elegir una imagen de cubierta o una imágen personalizada mediante este menú:</p>

<<<<<<< HEAD
    <div class="menu-breadcrumbs">MENÚ SUPERIOR / <img class="img_inline" src="pictures/gear.svg" style="width:22px;"> / Pantalla / Salvapantallas</div>
    
    <p>Puedes utilizar archivos JPG/PNG como salvapantallas (las imágenes en escala de grises con tramado adecuado tienen mejor aspecto). Transfiere los archivos desde el ordenador a cualquier carpeta del dispositivo. Y selecciona esta carpeta como carpeta de salvapantallas a través del siguiente menú:</p>

    <div class="menu-breadcrumbs">MENÚ SUPERIOR / <img class="img_inline" src="pictures/gear.svg" style="width:22px;"> / Pantalla / Salvapantallas / Configuraciones</div>
=======
    <div class="menu-breadcrumbs">TOP MENU / <img class="img_inline" src="pictures/gear.svg" style="width:22px;"> / Pantalla / Salvapantallas</div>
    
    <p>Puedes utilizar archivos JPG/PNG como salvapantallas (las imágenes en escala de grises con tramado adecuado tienen mejor aspecto). Transfiere los archivos desde el ordenador a cualquier carpeta del dispositivo. Y selecciona esta carpeta como carpeta de salvapantallas a través del siguiente menú:</p>

    <div class="menu-breadcrumbs">MENÚ SUPERIOR / <img class="img_inline" src="pictures/gear.svg" style="width:22px;"> / Pantalla / Screensaver / Configuraciones</div>
>>>>>>> 322d1309

    <p>Por favor, consulta esta <a href="https://www.mobileread.com/forums/showpost.php?p=3728291&postcount=17">publicación del foro de Mobileread</a> para obtener información avanzada sobre la preparación de imágenes de salvapantallas.</p>



<div class="L2-Sub-heading" id="L2-keyboard">Uso del teclado y consejos</div>

    <p>Si estás buscando información sobre <span class="ui">atajos de teclado</span>, haz clic <a href="#L2-keyboardshortcuts">aquí</a> para ir a la sección. Este encabezado sólo explica el uso del teclado.</p>

	<ul>
		<li>Toca fuera del campo de entrada para cerrar el teclado, toca el campo de entrada para mostrar el teclado de nuevo</li>
		<li><b>Desliza hacia arriba</b> las teclas para la versión en mayúsculas de esa letra (o minúsculas si ya estás en modo <b>mayúsculas</b>)</li>
		<li>Puedes cambiar el aspecto del teclado:
			<div class="menu-breadcrumbs">MENÚ SUPERIOR / <img class="img_inline" src="pictures/gear.svg" style="width:22px;"> / Dispositivo / Teclado / Configuraciones del teclado</div></li>
		<li>Puedes seleccionar más de una distribución:
			<div class="menu-breadcrumbs">MENÚ SUPERIOR / <img class="img_inline" src="pictures/gear.svg" style="width:22px;"> / Dispositivo / Teclado / Distribución del teclado</div></li>
		<li>Puedes cambiar entre los diseños seleccionados tocando el icono <img loading="lazy" class="img_inline" src="pictures/keyboard_world.png" style="width:22px;"> en el teclado</li>
	</ul>



<div class="L3-Smaller-heading">Ingresar caracteres adicionales</div>

    <p>El teclado de Koreader permite ingresar caracteres adicionales cuando tocas y mantienes presionada una tecla. Los caracteres adicionales más frecuentemente utilizados se muestran a continuación. Puedes tocar y mantener presionada la tecla del <b>cuadro gris</b> para obtener los caracteres circundantes:</p>

    <img loading="lazy" src="pictures/keyboard.png" style="width:100%;">

    <p>Además de la ventana emergente del toque largo, también puedes ingresar estos caracteres adicionales deslizando el dedo sobre una tecla. En el ejemplo siguiente puedes deslizar hacia arriba sobre la tecla <b>a</b> para ingresar una <b>A mayúscula</b> o deslizar en otras direcciones para ingresar los caracteres mostrados. Ten en cuenta que el ejemplo mostrado incluye la ventana emergente completa con fines demostrativos. No necesitas abrir esta ventana emergente, puedes deslizar directamente sobre las teclas. Una vez acostumbrado a las ubicaciones de los caracteres adicionales, puedes ingresarlos mucho más rápido de esta manera.</p>

    <img loading="lazy" src="pictures/keyboard_swipe.png" style="width:50%;">

    <p>Si esta característica interfiere con tu uso, puedes desactivarla desmarcando:</p>

<<<<<<< HEAD
    <div class="menu-breadcrumbs">MENÚ SUPERIOR / <img class="img_inline" src="pictures/gear.svg" style="width:22px;">/ Dispositivo / Teclado / Desliza para agregar caracteres adicionales </div>
=======
    <div class="menu-breadcrumbs">MENÚ SUPERIOR / <img class="img_inline" src="pictures/gear.svg" style="width:22px;">/ Dispositivo / Teclado / Desliza para agregar carácteres adicionales</div>
>>>>>>> 322d1309

    <p>Además hay algunos atajos para facilitar la manipulación de texto. Puedes <b>tocar y mantener presionadas</b> estas teclas para acciones adicionales:</p>
    <ul>
        <li><b>Flecha izquierda</b> - mueve el cursor al comienzo de la línea</li>
        <li><b>Flecha derecha</b> - mueve el cursor al final de la línea</li>
    </ul>

    <p>También la tecla <span class="ui">retroceso</span> se comporta de forma diferente cuando realizas gestos de deslizamiento sobre ella:</p>

    <ul>
        <li><b>Toque:</b> elimina un caracter</li>
        <li><b>Toque largo:</b> elimina la línea completa</li>
        <li><b>Desplazamiento izquierda:</b> Elimina la parte de la palabra a la izquierda del cursor</li>
        <li><b>Deslizamiento arriba:</b> elimina la palabra completa</li>
    </ul>
		
	<p>Para más información puedes consultar la <a href="https://github.com/koreader/koreader/wiki/Virtual-keyboard">página wiki relacionada</a>.</p>

    <p>KOReader también integra el teclado de trazos chinos para ingresar caracteres chinos simplificados y tradicionales. Puedes encontrar más información en nuestra <a href="https://github.com/koreader/koreader/wiki/Chinese-keyboard">wiki</a>.</p>



<div class="L2-Sub-heading" id="L2-autowarmth">Temperatura de color y modo nocturno automáticos</div>

    <p>Este complemento te permite ajustar la calidez de la luz frontal en dispositivos con <b>luz natural (amarilla/naranja)</b> y establecer el <span class="ui">modo nocturno</span> (colores de pantalla invertidos – <b>texto blanco sobre fondo negro</b>) automáticamente según un horario. Puede controlar ambos o puedes elegir el modo <span class="ui">solo control de calidez</span> o <span class="ui">solo control de modo nocturno</span>, para que puedas ajustar el otro manualmente.</p>

    <p>Este complemento viene habilitado por defecto cuando instalas KOReader. Si por alguna razón no está en el menú, puedes activarlo aquí:</p>
    
    <div class="menu-breadcrumbs">MENÚ SUPERIOR / <img class="img_inline" src="pictures/top_tools.svg" style="width:22px;"> / Más herramientas / Temperatura del color y modo nocturno automáticos</div>

    <div class="info"><span class="label_blue">INFORMACIÓN</span> Si tienes un dispositivo PocketBook y el control deslizante de luz frontal o calidez no funciona en KOReader, asegúrate de que en el lector de PocketBook (que viene con tu dispositivo) la opción <b>SmartLight-Auto</b> está <b>Desactivada</b>.
    </div>

    <p>Puedes ajustar automáticamente la calidez de la luz frontal de la pantalla de dos formas diferentes:</p>

    <p><span class="ui">Horario fijo:</span> En este modo, la calidez de la luz frontal cambia según el horario diario que has proporcionado. Este modo es <b>estático</b>, no tiene en cuenta la duración del día. El horario permanece igual durante todo el año.</p>

    <p><span class="ui">Posición del sol:</span> Esta opción calcula la posición del sol en tu ubicación según las <b>coordenadas</b> y la <b>altitud</b> que has proporcionado. La calidez de la luz frontal se ajusta gradualmente según los cálculos de la posición del sol. Este modo es <b>dinámico</b>. A medida que cambia la duración del día durante el año, el plugin ajusta el horario en consecuencia.</p>

    <p>Antes de nada echa un vistazo a la imagen para familiarizarte con los términos usados en el plugin:</p>
    
    <img loading="lazy" src="pictures/auto_warmth_explanation.png" style="width:100%;">

    <div class="L3-Smaller-heading">Modo horario fijo</div>

	<ol>
		<li>Ir al menu del plugin: <div class="menu-breadcrumbs">MENÚ SUPERIOR / <img class="img_inline" src="pictures/gear.svg" style="width:22px;"> / Pantalla / Temperatura del color y modo nocturno automáticos</div></li>
        
		<li>Toca el elemento de menú y después toca <span class="ui">Según el horario fijo</span></li>

		<li>Vuelve al menú anterior y toca el elemento del menú <span class="ui">Configuración del horario fijo</span></li>

		<li>Configura tu horario de transición de temperatura aquí, ajustando los tiempos para los distintos elementos. Consulta la imagen de arriba para una explicación sobre estos.</li>
	</ol>


    
<div class="L3-Smaller-heading">Modo de posición del sol</div>

        <ol>
            <li>Ir al menu del plugin:
                <div class="menu-breadcrumbs">MENÚ SUPERIOR / <img class="img_inline" src="pictures/gear.svg" style="width:22px;"> / Pantalla / Temperatura del color y modo nocturno automáticos</div></li>

            <li>Toca el elemento de menú <span class="ui">Activar</span> y luego toca <span class="ui">Según la posición del sol</span></li>

            <li>Vuelve al menú anterior y toca en <span class="ui">Configuración de ubicación</span>. Configura correctamente tus <b>coordenadas</b> (necesarias) y <b>altitud</b> (opcional) y asigna un <b>nombre</b> a tu ubicación.</li>

            <li>Vuelve al menú anterior y toca en <span class="ui">Configuración de temperatura del color y modo noche</span></li>

            <li>Configura tu horario de transición de temperatura aquí, ajustando los tiempos para los distintos elementos. Consulta la imagen de arriba para una explicación sobre estos.</li>
        </ol>
 
    <p>Puedes ver el horario actual a través de la opción <span class="ui">Parámetros actualmente activos</span>.</p>
    <img loading="lazy" src="pictures/auto_warmth_menu.png" style="width:60%;">
    


<<<<<<< HEAD
<div class="L3-Smaller-heading">Modo nocturno</div>
=======
<div class="L3-Smaller-heading">Modo Nocturno</div>
>>>>>>> 322d1309

    <p>Al configurar los porcentajes de calidez de la luz para diferentes intervalos, también puedes establecer estos intervalos como <span class="ui">Modo Nocturno</span> para además inviertir los colores de la pantalla. Puedes activar esta función si luz frontal mínima sigue siendo demasiado brillante o si prefieres tener un fondo de página oscuro, . Para activarlo, en el diálogo siguiente toca la casilla <span class="ui">Modo Nocturno</span> y después <span class="ui">Establecer</span>.</p>

    <p>Cuando lo hagas aparecerá un <b>icono de luna</b> en el menú junto al intervalo. Para desactivar el modo nocturno, simplemente desactiva la casilla <span class="ui">Modo Nocturno</span> en ese intervalo.</p>

    <img loading="lazy" src="pictures/night_mode_checkbox.png" style="width:35%;">



<div class="L3-Smaller-heading">Luz frontal automática activada/desactivada</div>

    <p>Esta función enciende la luz frontal al atardecer y la apaga al amanecer según los <span class="ui">Parámetros actualmente activos</span> del plugin. Puedes anular este cambio activando o desactivando manualmente la luz frontal. En el próximo amanecer/atardecer, <span class="ui">Temperatura del color</span> volverá a tomar el control si fuese necesario. Puedes activarla seleccionando <span class="ui">Iluminación apagada en horario diurno</span> del plugin.</p>



<div class="L3-Smaller-heading">Transición de temperatura más rápida</div>

    <p>Si deseas que la calidez de la iluminación cambie rápidamente en lugar de ser gradual:</p>
    <ol>
        <li>Configura el modo en <b>Horario fijo</b> siguiendo las instrucciones anteriores</li>
        <li>Y ajusta la configuración similar a la imagen inferior:</li>
    </ol>

    <img loading="lazy" src="pictures/night_mode_fast_change.png" style="width:50%;">

    <p>Al iniciar, KOReader compila las fuentes disponibles a partir de los <b>metadatos/información de fuentes</b> y las clasifica según familia y pesos. Esto significa que puedes agregar diferentes pesos y variantes de una fuente y KOReader intentará usar la más adecuada. Dado que toma la información de la familia de fuentes de los metadatos, los nombres de las fuentes no son importantes al copiarlas a tu dispositivo. Las fuentes instaladas estarán disponibles después de reiniciar KOReader.</p>


<!-- ANCHOR LEARNING THE USER INTERFACE -->

<div class="L1-Chapter-heading" id="L1-userinterface">CONOCE LA INTERFAZ DE USUARIO</div>

    <p>KOReader tiene una interfaz de usuario simple, principalmente en blanco y negro, porque los gradientes y los diferentes tonos de gris pueden causar parpadeo y sombras en la pantalla de tinta electrónica, lo que degradada la experiencia de lectura.</p>
        
    <p>KOReader tiene dosinterfaces principales: <span class="ui">pantalla de lectura</span> y <span class="ui">navegador de archivos</span>. Explicaremos la <span class="ui">pantalla de lectura</span> aquí. El <span class="ui">navegador de archivos</span> se explica en <a href="#L2-filebrowser">esta sección</a> de la guía.</p>


<div class="L2-Sub-heading" id="L2-readingscreen">Pantalla de lectura</div>

    <p>La <b>PANTALLA DE LECTURA</b> tiene dos menús:</p>
		
	<ul>
		<li>El <span class="ui">MENÚ SUPERIOR</span> incluye elementos de menú relacionados con el uso general de KOReader. Aquí podrás acceder a tus libros, preferencias de KOReader, complementos, etc.</li>
		<li>El <span class="ui">MENÚ INFERIOR</span> se enfoca a opciones para <b>formato de documento</b> como el grosor/tamaño de la letra, espaciado entre líneas, etc. Mientras ajustas la apariencia del texto, interactúas principalmente con el <span class="ui">MENÚ INFERIOR</span>.</li>
	</ul>
		
	<div><img loading="lazy" src="pictures/menus.png" style="width:60%;"></div>

	
    <img loading="lazy" src="pictures/main_ui.png" style="width:60%;">

    <p>La imagen superior muestra los elementos que puedes ver en la pantalla de lectura mientras lees un libro:</p>
    <ol>
        <li><b>Iconos indicadores:</b> Estos iconos informan sobre ciertos procesos y estados en curso. Los verás en la esquina superior izquierda de la pantalla durante ciertas operaciones. Normalmente son más pequeños, pero los mostramos grandes para mayor claridad. El siguiente encabezado explica estos iconos indicadores en detalle: <a href="#L2-indicators">Iconos indicadores</a></li>
        <li><b>Barra de estados:</b> Esta es un área altamente configurable donde puedes ver diversa información sobre el libro y KOReader. Haz clic aquí para ir a la sección: <a href="#L2-statusbar">Barra de estados</a></li>
        <li><b>Barra de estados alternativa:</b> Además de la <span class="ui">Barra de estados</span> predeterminada, tenemos una <span class="ui">Barra de estados alternativa</span> que aparece en la parte superior de la página si la habilitas. Haz clic aquí para más detalles: <a href="#L2-statusbar">Barra de estados</a></li>
        <li><b>Numeración de páginas de la edición impresa:</b> Si el editor del libro ha incluido los números de página de la versión impresa del libro, los verás de esta manera. Haz clic aquí para obtener más información: <a href="#L3-referencepages">Numeración de páginas y numeración de páginas de la edición impresa</a></li>
        <li><b>Tipos de subrayados:</b> Aquí puedes ver los diferentes tipos de subrayados. También puedes hacer subrayados de colores si tu dispositivo tiene la pantalla adecuada. Haz clic aquí para ir a la sección: <a href="#L1-bookmarks">Marcadores, Subrayados y Notas</a></li>
        <li><b>Marcador de notas:</b> El icono de marcador de nota aparece cuando agregas una nota a un subrayado. Tenemos diferentes tipos de marcadores de nota. Haz clic aquí para obtener más información: <a href="#L1-bookmarks">Marcadores, Subrayados y Notas</a></li>
    </ol>


<div class="L2-Sub-heading" id="L2-indicators">Iconos indicadores</div>

    <p>KOReader dispone de algunos iconos para informarte acerca de ciertos estados y procesos en marcha, como puedes observar en la anterior imagen. Se muestran en la esquina superior izquierda de la pantalla durante ciertas operaciones.</p>

    <table align="center" style="width: 100%;  margin-left: auto; margin-right: auto; table-layout: fixed; border: none;">
        <tr>
            <td style="vertical-align: top; width: 8%;"><img loading="lazy" class="img_inline" src="pictures/partial_rendering_1.svg" style="width:60px;"><img loading="lazy" class="img_inline" src="pictures/partial_rendering_2.svg" style="width:60px;"><img loading="lazy" class="img_inline" src="pictures/partial_rendering_3.svg" style="width:60px;"><img loading="lazy" class="img_inline" src="pictures/partial_rendering_4.svg" style="width:60px;">
            </td>
            <td><p style="text-indent: 0rem;"><span class="label_orange">Iconos de renderización parcial</span> Este grupo de iconos pertenece al procedimiento de renderización y probablemente los veas con más frecuencia. Aparecen cuando cambias los ajustes en el <span class="ui">MENÚ INFERIOR</span>.</p>
                
            <p>Esta función te permite previsualizar la apariencia de los ajustes de texto mucho más rápido al renderizar solo el capítulo actual en lugar de todo el libro. También agiliza la rotación de la pantalla. Esta función está <b>ACTIVADA</b> por defecto. Si fuese necesario puede desactivarse globalmente (toque largo) o por libro (un toque) desde:</p>
        
            <div class="menu-breadcrumbs">MENÚ SUPERIOR / <img class="img_inline" src="pictures/top_tools.svg" style="width:26px;"> / Documento / Activar renderización parcial</div>
                
            <p>Después de confirmar los cambios, el libro completo tiene que ser renderizado, siendo un proceso de varios pasos. Estos iconos muestran la fase de renderización tal como se explica:</p>
            </td>
        </tr>
    </table>



    <table align="center" style="border-collapse: collapse; width: 80%; table-layout: fixed;">
        <tr style="border-bottom: 1px solid #ff8a46 !important; ">
            <td style="vertical-align: top; padding: 1rem; width: 10%;"><img loading="lazy" class="img_inline" src="pictures/partial_rendering_1.svg" style="width:80px;"></td>
            <td><p>En esta fase el documento es renderizado <b>parcialmente</b>. El recuento de páginas, información a pié de página y otros datos son <b>imprecisos</b>. Puedes ver los cambios y en consecuencia afinar los ajustes. También puedes pasar de página e ir a enlaces.</p></td>
        </tr>
        <tr style="border-bottom: 1px solid #ff8a46 !important; ">
            <td style="vertical-align: top; padding: 1rem;"><img loading="lazy" class="img_inline" src="pictures/partial_rendering_2.svg" style="width:80px;"></td>
            <td><p>Está en proceso la renderización completa <b>en segundo plano</b>. Puedes pasar de página, ir a enlaces y modificar ajustes.</p></td>
        </tr>
        <tr style="border-bottom: 1px solid #ff8a46 !important; ">
            <td style="vertical-align: top; padding: 1rem;"><img loading="lazy" class="img_inline" src="pictures/partial_rendering_3.svg" style="width:80px;"></td>
            <td><p>La renderización completa ha finalizado pero aún <b>no se ha aplicado</b> porque KOReader está esperando a estar <b>en reposo</b> para recargar el resto del libro (reposo = no interactuar con el dispositivo). Puedes pasar de página, ir a enlaces y modificar ajustes.</p></td>
        </tr>
        <tr>
            <td style="vertical-align: top; padding: 1rem;"><img loading="lazy" class="img_inline" src="pictures/partial_rendering_4.svg" style="width:80px;">
            </td>
            <td><p>Tras un período de reposo, KOReader está recargando el documento completo. En esta fase KOReade está <b>bloqueado</b> para prevenir interacciones.</p></td>
        </tr>
    </table>

    <div class="info"><span class="label_blue">INFORMACIÓN</span> La renderización parcial sólo es posible si el EPUB está compuesto por varios fragmentos. Los archivos EPUB son básicamente archivos .zip que contienen archivos .html. Algunos libros pueden contener un solo .html mientras que otros pueden contener múltiples archivos, por ejemplo para dividir capítulos. <b>Si el libro contiene un único archivo .html, la renderización parcial no será posible ya que en cada cambio, KOReader tienen que recalcular el libro al completo.</b>
    </div>

<br>

    <table align="center" style="width: 100%;  margin-left: auto; margin-right: auto; table-layout: fixed; border: none;">
        <tr>
        <td style="vertical-align: top; width: 8%;"><img loading="lazy" class="img_inline" src="pictures/texture-box.svg" style="width:80%;"></td>
        <td><p style="text-indent: 0rem;"><span class="label_orange">Icono de subrayado</span> Este icono aparece cuando estás en el <span class="ui">modo de selección y subrayado</span>. KOReader tiene un modo de subrayado adicional que te permite iniciar un subrayado y pasar páginas para crear subrayados largos que pueden abarcar varias páginas. Puedes leer más en la sección <a href="#bookmarks">Marcadores, Subrayados y Notas</a> de esta guía. Cuando inicias un subrayado en este modo, este icono se muestra en la esquina para recordarte que todavía estás en el modo de subrayado. Desaparece cuando terminas tu subrayado <b>seleccionando el final del pasaje</b> o cuando <b>cancelas el subrayado</b> (toca de nuevo en el comienzo de tu subrayado o en el mismo <span class="ui">icono de subrayado</span>).</p></td>
        </tr>
    </table>

    <table align="center" style="width: 100%;  margin-left: auto; margin-right: auto; table-layout: fixed; border: none;">
        <tr>
        <td style="vertical-align: top; width: 8%;"><img loading="lazy" class="img_inline" src="pictures/appbar.pokeball.svg" style="width:100%;"></td>
        <td><p style="text-indent: 0rem;"><span class="label_orange">Icono de bola de Pokémon</span> Este icono aparece cuando tocas durante mucho tiempo en una palabra (intencional o accidentalmente). KOReader tiene un menú de <b>toque largo</b> y un menú adicional de <b>toque muy largo</b> cuando mantienes el dedo durante más de 3 segundos. Este icono significa que has activado el menú de toque muy largo.</p></td>
        </tr>
    </table>

    <table align="center" style="width: 100%;  margin-left: auto; margin-right: auto; table-layout: fixed; border: none;">
        <tr>
        <td style="vertical-align: top; width: 8%;"><img loading="lazy" class="img_inline" src="pictures/indicators_flipmode.png" style="width:100%;"></td>
        <td><p style="text-indent: 0rem;"><span class="label_orange">Icono del modo de volteo</span> Este icono aparece cuando tocas la esquina superior izquierda si:</p>
            <ul>
                <li>Estás leyendo un documento PDF</li>
                <li>Y estás en una vista con zoom distinto de 100% (columna, fila o manual) o en el <span class="ui">modo de reflujo</span></li>
            </ul>
            
            <p>Este modo muestra temporalmente la página completa sin recortar y escalada para ajustarse a la pantalla. También puedes girar las páginas en este modo. Para salir toca este icono.</p>

            </td>
        </tr>
    </table>


<div class="L3-Smaller-heading" id="L3-referencepages">Numeración de páginas y numeración de páginas de la edición impresa</div>

    <p>Naturalmente tipos de documentos como <b>epub, mobi, html</b> no tienen números de página fijos porque son documentos ajustables. Esto significa que se pueden ajustar según el tamaño de la pantalla y la orientación del dispositivo (a diferencia de los archivos <b>pdf</b> o <b>djvu</b> que tienen un tamaño de página fijo).</p>
    
    <p>Si aumentas el tamaño de la letra de un documento ajustable, el número de páginas también aumentará porque cabrá menos texto por página. A veces puede causar problemas porque un subrayado en la <b>página 38</b> podría estar en la <b>página 42</b> después del ajuste de la letra.</p>

    <p>KOReader admite la función de <b>Numeración de páginas de la edición impresa</b> que permite a los editores incrustar números de página de libros impresos directamente en la versión ebook. Cuando habilitas esta función KOReader no calcula los números de página por sí mismo. En su lugar muestra los <b>números de página incrustados</b> del editor. Esto significa que el número de página que ves en la <span class="ui">Barra de estados</span> coincide con la versión impresa del libro. </p>

    <p>Beneficios de la numeración de páginas de la edición impresa:</p>
    <ul>
        <li>La numeración de páginas de la edición impresa habilita las citas precisas ajustándose al número de página encontrado en la versión impresa.</li>
        <li>La numeración de páginas de la edición impresa puede ayudar en la navegación, especialmente para lectores que están familiarizados con la versión impresa del libro. Pueden ayudarte a encontrar pasajes o citas específicas más fácilmente en la versión digital.</li>
        <li>Dado que los libros digitales se pueden leer en varios dispositivos y plataformas, cada uno con su propio tamaño de fuente y configuración de pantalla, los números de página mostrados pueden variar significativamente. La numeración de páginas de la edición impresa proporcionan un punto de referencia consistente al leer a la vez el mismo libro en dispositivos diferentes como un e-reader y un teléfono.</li>
    </ul>

    <p>Puedes habilitar esta característica desde:</p>

    <div class="menu-breadcrumbs">MENÚ SUPERIOR / <img class="img_inline" src="pictures/top_bookmark.svg" style="width:22px;"> / Numeracón de páginas de la edición impresa / Usar numeración de páginas de la edición impresa</div>

    <p>Si también activas la opción <span class="ui">Mostrar numeración de páginas de la edición impresa en el margen</span> del mismo menú, los números de página se mostrarán junto al texto en letra pequeña.</p>

    <p>Ten en cuenta que este menú sólo aparece si hay numeración de páginas de la edición impresa <b>incrustados</b> en el libro.</p>



<div class="L2-Sub-heading" id="L2-statusbar">Barra de estados</div>

<<<<<<< HEAD
    <p>KOReader tiene dos barras de estados, una <span class="ui">barra de estados inferior</span> que está habilitada por defecto y una <span class="ui">barra de estados alternativa</span> que si la habilitas aparece en la parte superior de la página. La <span class="ui">barra de estados alternativa</span> solo está disponible en documentos ajustables (epub, html, docx, rtf, txt…).</p>
=======
    <p>KOReader tiene dos barras de estado, una <span class="ui">barra de estado inferior</span> que está habilitada por defecto y una <span class="ui">barra de estado alternativa</span> que si la habilitas aparece en la parte superior de la página. La <span class="ui">barra de estado alternativa</span> solo está disponible en documentos ajustables (epub, html, docx, rtf, txt…).</p>
    
    <p>La <span class="ui">barra de estado inferior</span> es la más nueva y se mantiene activamente. La <span class="ui">barra de estado alternativa</span> es un vestigio de versiones anteriores de KOReader, por lo que no estamos agregando nuevas características. Pero todavía puedes habilitar la <span class="ui">barra de estado alternativa</span> si la encuentras útil. Puedes habilitarla desde:</p>
 
    <div class="menu-breadcrumbs">MENÚ INFERIOR / <img class="img_inline" src="pictures/gear.svg" style="width:22px;"> / Barra de Estado Alternativa</div>
>>>>>>> 322d1309

    <p>La <span class="ui">barra de estados inferior</span> es la más nueva y se mantiene activamente. La <span class="ui">barra de estados alternativa</span> es un vestigio de versiones anteriores de KOReader, por lo que no estamos agregando nuevas características. Pero todavía puedes habilitar la <span class="ui">barra de estados alternativa</span> si la encuentras útil. Puedes habilitarla desde:</p>

<<<<<<< HEAD
    <div class="menu-breadcrumbs">MENÚ INFERIOR / <img class="img_inline" src="pictures/gear.svg" style="width:22px;"> / Barra de estados alternativa</div>

    <p>Puedes configurar la <span class="ui">barra de estados alternativa</span> desde este menú:</p>

    <div class="menu-breadcrumbs">MENÚ SUPERIOR / <img class="img_inline" src="pictures/gear.svg" style="width:22px;"> / Barra de estados / Barra de estados alternativa</div>

    <p>Las instrucciones en el resto de la sección son para la <span class="ui">barra de estados inferior</span>.</p>

<div class="L3-Smaller-heading">Configurando la barra de estados</div>

	<p>Puedes configurar la barra de estados inferior desde este menú. No dudes en explorar el submenú <span class="ui">AJUSTES</span> para personalizar la barra de estados a tu gusto.</p>

    <div class="menu-breadcrumbs">MENÚ SUPERIOR / <img class="img_inline" src="pictures/gear.svg" style="width:22px;"> / Barra de estados</div>

    <br>

    <p>Hay muchos elementos que puedes mostrar en la barra de estados, pero por defecto sólo se muestra uno a la vez y tienes que tocar la barra de estados para cambiar entre ellos. Si deseas mostrar todos los elementos a la vez, puedes habilitarlo desde aquí:</p>

    <div class="menu-breadcrumbs">MENÚ SUPERIOR / <img class="img_inline" src="pictures/gear.svg" style="width:22px;"> / Barra de estados / Configurar elementos / Mostrar todos los elementos seleccionados a la vez</div>
=======
    <div class="menu-breadcrumbs">MENÚ SUPERIOR / <img class="img_inline" src="pictures/gear.svg" style="width:22px;"> / Barra de Estados / Barra de Estados Alternativa</div>

    <p>Las instrucciones en el resto de la sección son para la <span class="ui">barra de estado inferior</span>.</p>
    
<div class="L3-Smaller-heading">Configurando la barra de estados</div>
    
	<p>Puedes configurar la barra de estado inferior desde este menú. No dudes en explorar el submenú <span class="ui">AJUSTES</span> para personalizar la barra de estado a tu gusto.</p>

    <div class="menu-breadcrumbs">MENÚ SUPERIOR / <img class="img_inline" src="pictures/gear.svg" style="width:22px;"> / Barra de Estados</div>

    <br>

    <p>Hay muchos elementos que puedes mostrar en la barra de estado, pero por defecto sólo se muestra uno a la vez y tienes que tocar la barra de estado para cambiar entre ellos. Si deseas mostrar todos los elementos a la vez, puedes habilitarlo desde aquí:</p>
    
    <div class="menu-breadcrumbs">MENÚ SUPERIOR / <img class="img_inline" src="pictures/gear.svg" style="width:22px;"> / Barra de Estados / Configurar elementos / Mostrar todos los elementos seleccionados a la vez</div>
>>>>>>> 322d1309

<br>

    <p>Si has habilitado la opción anterior, no podrás ocultar la barra de estados tocándola. Si deseas ocultarla, deberías asignar un gesto aquí para alternar la barra de estados:</p>

    <div class="menu-breadcrumbs">Menú de selección de gestos / Lector / Conmutar barra de estados</div>

    <p><b>Ordenando los elementos de la barra de estados:</b></p>

    <div class="menu-breadcrumbs">MENÚ SUPERIOR / <img class="img_inline" src="pictures/gear.svg" style="width:22px;"> / Barra de estados / Configurar elementos / Ordenar elementos en la barra de estados</div>

    <br>

<div class="L3-Smaller-heading">Usar "Texto personalizado" para alinear la barra de estados</div>
    <p> Hay un elemento especial en la barra de estados llamado <span class="ui">Texto personalizado</span>. Este elemento puede mostrar el texto que elijas en la barra de estados. También puedes usar esta función para crear un separador entre los elementos de la barra de estados, como puedes ver en el ejemplo a continuación:</p>

    <img loading="lazy" src="pictures/statusbar_customtext.png" style="width:800px;">

    <ul>
        <li>Primero habilita esta opción con un toque corto desde este menú

            <div class="menu-breadcrumbs">MENÚ SUPERIOR / <img class="img_inline" src="pictures/gear.svg" style="width:22px;"> / Barra de estados / Texto personalizado: ‘KOReader’</div>

        </li>
        <li>Después un toque largo para abrir los ajustes. Introduce un carácter <b>"espacio"</b> en la primera casilla e introduce el número de repeticiones en la segunda casilla, lo que determinará el ancho del separador.</li>
    </ul>
    
    <p>Puedes elegir otro caracter como separador. También puedes mover este elemento como otros elementos de la barra de estado para cambiar su orden y ajustar tus grupos.</p>

<div class="L3-Smaller-heading">Barra de progreso de capítulo</div>

    <p>La <span class="ui">barra de progreso</span> en la <span class="ui">barra de estado</span> normalmente muestra tu progreso para todo el libro, pero también puede mostrar en su lugar el progreso para el <b>capítulo actual</b>. Puede ser útil si un libro tiene muchos capítulos cortos, en cuyo caso puede resultar difícil ver el progreso en el capítulo actual, por lo que la <span class="ui">barra de estado del capítulo</span> puede resultar más informativa. Puedes habilitar la función desde este menú: </p>

    <div class="menu-breadcrumbs">MENÚ SUPERIOR / <img class="img_inline" src="pictures/gear.svg" style="width:22px;"> / Barra de estados / Barra de progreso / Mostrar barra de progreso de capítulo en su lugar</div>

    <p>También puedes asignar un gesto para cambiar entre las barras de progreso normal y la de capítulo. Puedes encontrar esta acción en:</p>

    <div class="menu-breadcrumbs">Menú de selección de gestos / Lector / Conmutar barra de progreso de capítulo</div>





<div class="L2-Sub-heading" id="L2-topexplained">Elementos del Menú superior</div>

    <p>Aquí solo daremos una visión general de los elementos en la estructura del <span class="ui">menú superior</span> para familiarizarte con estos. La información detallada está disponible en las secciones relacionadas de esta guía.</p>

    <img loading="lazy" src="pictures/topmenu_items.png" style="width:80%;">

    <ul>
        <li><img loading="lazy" class="img_inline" src="pictures/top_bookmark.svg" style="width:32px;"> <span class="ui">NAVEGACIÓN:</span> Este menú contiene elementos que te permiten navegar por el libro que estás leyendo actualmente. <b>Índice, marcadores, mapa del libro...</b></li>

        <li><img loading="lazy" class="img_inline" src="pictures/top_document.svg" style="width:32px;"> <span class="ui">CONFIGURACIÓN DE TIPOGRAFÍA:</span> Este menú contiene elementos que te permiten cambiar la apariencia de tu libro. <b>Ajustes de letra, ajustes de estilo...</b></li>

        <li><img loading="lazy" class="img_inline" src="pictures/gear.svg" style="width:32px;"> <span class="ui">AJUSTES:</span> Este menú contiene ajustes para KOReader y tu dispositivo. <b>Tinta electrónica, luz, ajustes de gestos...</b></li>

        <li><img loading="lazy" class="img_inline" src="pictures/top_tools.svg" style="width:32px;"> <span class="ui">HERRAMIENTAS:</span> Este menú contiene plugins que pueden ampliar las funcionalidades de KOReader.</li>

        <li><img loading="lazy" class="img_inline" src="pictures/top_search.svg" style="width:32px;"> <span class="ui">BUSCAR:</span> Este menú contiene elementos relacionados con la búsqueda y las consultas. <b>Búsqueda de texto, diccionario, traducción, Wikipedia...</b></li>

        <li><img loading="lazy" class="img_inline" src="pictures/top_cabinet.svg" style="width:32px;"> <span class="ui">Navegador de archivos:</span> Este botón abre el <span class="ui">navegador de archivos</span> que es la interfaz para administrar tu biblioteca.</li>

        <li><img loading="lazy" class="img_inline" src="pictures/top_hamburger.svg" style="width:32px;"> <span class="ui">PRINCIPAL:</span> Este menú contiene herramientas para acceder a tus libros, como <b>historial, favoritos, colecciones</b>. También se encuentran aquí <b>información del libro</b>, <b>actualización</b> y <b>salida</b>.</li>
    </ul>





<div class="L2-Sub-heading" id="L2-bottomexplained">Elementos del Menú inferior</div>
    <div class="tip"><span class="label_green">TIP</span> Si mantienes pulsado el nombre de un elemento, podrás ver una explicación de este
    </div>

    <img loading="lazy" src="pictures/bottom_menu_3.png" style="width:60%;">

    <p><span class="ui">Modo de visualización:</span> Si cambias a <span class="ui">modo continuo</span>, puedes desplazarte por el documento como si fuera una página web. Este modo es más adecuado para tipos de pantallas que no son de tinta electrónica (LCD, OLED). En el modo continuo, <b>pierdes los márgenes superior e inferior</b>, por lo que el texto puede ser cortado en la primera y última línea de la pantalla. Para solucionar este problema puedes habilitar la <span class="ui">Superposición de páginas</span>:</p>

    <div class="menu-breadcrumbs">MENÚ SUPERIOR / <img class="img_inline" src="pictures/top_document.svg" style="width:22px;"> / Superposición de páginas</div>
    
    <p><span class="ui">Modo de renderizado:</span> Esta opción determina la forma en la que KOReader renderiza el documento. La predeterminada es <span class="ui">WEB</span> y por lo general no necesitas cambiarla. Cuando un libro (o página web guardada) es muy complicado (anchuras o márgenes especificados, márgenes negativos, flotantes, etc.), el diseño se ve mal o la pantalla se desborda, puedes probar con otros modos de renderizado.</p>
    
    <p><span class="ui">Zoom (dpi):</span> esta configuración puede entenderse como un <b>factor general de zoom</b> para el documento (excepto el tamaño de letra). A 96 dpi (que es la configuración predeterminada), las imágenes del documento se renderizan en sus dimensiones originales. Básicamente usarás esta configuración si quieres <b>hacer las imágenes más grandes sin hacer la letra más grande</b>.</p>
    
    <hr>
    
    <img loading="lazy" src="pictures/bottom_menu_4.png" style="width:60%;">

    <p><span class="ui">Espaciado entre palabras y expansión de palabras</span> son ajustes relacionados y determinan cómo se verá el texto cuando esté justificado. Cuando justificas el texto, se añade espacio entre palabras para que ambos bordes de cada línea queden alineados con los dos márgenes. Dado que el número de palabras por línea no es siempre igual, en la alineación justificada el texto tiene que comprimirse o expandirse para rellenar la línea.</p>

    <p><span class="ui">Espaciado entre palabras:</span> cuánto se pueden comprimir los caracteres de <b>espacio</b> en una línea de texto para que quepan más palabras. Esta configuración no afecta a las palabras y sólo cambia el espacio entre ellas.</p>
    
    <p><span class="ui">Expansión de palabras:</span> Si tienes demasiado espacio en blanco en una línea, cuánto de ese espacio puede distribuirse dentro de las palabras expandiéndolas. Esta configuración afecta la apariencia de las palabras. Si no quieres que tus palabras se expandan ajusta el valor a <span class="ui">ninguna</span>.</p>
    
    <p>Puedes experimentar con diferentes ajustes hasta que el texto te resulte agradable, y luego establecerlos como valores predeterminados mediante sus respectivos cuadros de diálogo.</p>

    
    <hr>
    
    <img loading="lazy" src="pictures/bottom_menu_5.png" style="width:60%;">

    <p><span class="ui">Contraste</span> y <span class="ui">grosor de letra</span> son dos opciones que puedes usar para hacer el texto más grueso (o más claro). Puedes lograr la misma apariencia con cualquiera de estas opciones pero para conseguirlo usan métodos diferentes. Por supuesto puedes usar ambas al mismo tiempo.</p>

    <p>Las diferencias entre ellas pueden resumirse así:</p>

    <div class="double-container">
        <div>
            <span class="ui">CONTRASTE</span>
            <p><b>+</b> No cambia el ancho de la letra, la longitud del libro permanece igual</p>
            <p><b>+</b> No necesita volver a renderizar el documento, más rápido</p>
            <p><b>-</b> Puede verse mal en pantallas LCD o de baja resolución (dpi)</p>
        </div>
        <div>
            <span class="ui">GROSOR DE LETRA</span>
            <p><b>+</b>Usará fuentes ponderadas si las tiene instaladas</p>
            <p><b>+</b> Se ve mejor en pantallas LCD o con pocos PPP</p>
            <p><b>-</b> Tiene que volver a renderizar las fuentes, más lento</p>
        </div>
    </div>


    <p>La <span class="ui">optimización de letra</span> adapta tu texto para la máxima legibilidad según la rejilla de píxeles de lu pantalla. <span class="ui">native</span> usa las instrucciones internas de optimización de la letra, <span class="ui">auto</span> usa el algoritmo de optimización de FreeType. <span class="ui">auto</span> es una opción más segura porque los archivos de letra que tengas instaladas pueden tener instrucciones de optimización problemáticas. Además, <span class="ui">auto</span> maneja mejor el texto <b>CJK</b>. Puedes probar diferentes ajustes para ver cuál es el mejor en tu dispositivo.</p>
    
    <p>El <span class="ui">interletraje de letra</span> ajusta el espaciado entre letras para lograr un resultado visualmente agradable. Por defecto está la opción <span class="ui">mejor</span>, que puede ser <b>más lenta</b> al abrir archivos (dependiendo de tu dispositivo) pero <b>tiene mejor soporte para ligaduras</b> (ver imagen abajo como ejemplo), glifos <b>árabes</b> unidos y algunos otros alfabetos. Si tu dispositivo es lento, puedes probar <span class="ui">bueno</span> que es más rápida y aún podría verse correcta con texto latino occidental.</p>

    
    <img loading="lazy" src="pictures/kerning_ligatures.png" style="width:40%;">
    
    <hr>

    <img loading="lazy" src="pictures/bottom_menu_6.png" style="width:60%;">

    <p><span class="ui">Barra de estados alternativa</span> activa una barra de estados alternativa que está disponible sólo en documentos reajustables (EPUB, HTML, DOCX, RTF, TXT…). Tras activarla aquí, puede configurar la <span class="ui">barra de estados alternativa</span> a través de:</p>

<<<<<<< HEAD
    <div class="menu-breadcrumbs">MENÚ SUPERIOR / <img class="img_inline" src="pictures/gear.svg" style="width:22px;"> / Barra de estados / Barra de estados alternativa</div>
=======
    <div class="menu-breadcrumbs">MENÚ SUPERIOR / <img class="img_inline" src="pictures/gear.svg" style="width:22px;"> / Barra de Estados / Barra de Estados Alternativa</div>
>>>>>>> 322d1309
    
    <p><span class="ui">Estilo incrustado</span> y <span class="ui">fuentes incrustadas</span> determinan si se usarán (o ignorarán) el estilo del editor y las fuentes incrustadas del documento para presentar el documento. Aceptan los valores on/off. Puedes lograr ajustes más precisos para su documento a través de:</p>

    <div class="menu-breadcrumbs">MENÚ SUPERIOR / <img class="img_inline" src="pictures/top_document.svg" style="width:22px;"> / Ajustes de estilo</div>

    <p><span class="ui">Escalado de imágenes</span> determina como se presentan las imágenes de su documento. <span class="ui">Best</span> es la que mejor se ve, pero es la más lenta.</p>



    




<div class="L2-Sub-heading" id="L2-uitips">Consejos sobre la interfaz de usuario</div>

    <p>La interfaz de usuario y las opciones de KOReader pueden variar en función del tipo de archivo que abra. Existen dos categorías principales de documentos:</p>
		<ol>
			<li><b>Documentos con diseño fijo</b> (pdf, djvu, archivos de imagen...)</li>
			<li><b>Documentos reajustables</b> (epub, html, docx, rtf, txt…).</li>
		</ol>

    <p>KOReader tiene muchas funciones, por lo que su sistema de menús refleja esta complejidad. Contamos con una función de <span class="ui">búsqueda en el menú</span> para encontrar rápidamente los elementos del menú. Si recuerda el nombre de un elemento del menú pero no recuerda dónde se encuentra, puede utilizar esta función:</p>

    <div class="menu-breadcrumbs">MENÚ SUPERIOR / <img class="img_inline" src="pictures/top_hamburger.svg" style="width:22px;"> / Ayuda / Búsqueda en el menú</div>

    <p>También puede asignar esta función a un gesto o añadirla a su <a href="#L2-quickmenu">Menú rápido</a> para un acceso más rápido.</p>

	<table class="grid-table" style="width: 80%;  margin-left: auto; margin-right: auto;">
    
    <tr>
        <td><p>En el <span class="ui">menú inferior</span>, si tocas y mantienes presionado el nombre de una opción, puedes ver su explicación.</p></td>
    </tr>
    <tr>
        <td>
            <p>Puede cambiar el idioma de la interfaz a través de: <div class="menu-breadcrumbs">MENÚ SUPERIOR / <img class="img_inline" src="pictures/gear.svg" style="width:22px;"> / Idioma</div></p>
        </td>
    </tr>

    <tr>
        <td>
            <p>Si desea cambiar el tamaño de la interfaz de usuario, existe un ajuste de <span class="ui">DPI</span> para eso:</p>

            <div class="menu-breadcrumbs">MENÚ SUPERIOR / <img class="img_inline" src="pictures/gear.svg" style="width:22px;"> / Pantalla / Pantalla DPI</div>
    
            <p>Puede elegir un valor del menú o seleccionar <span class="ui">DPI personalizado</span> para introducir un valor y realizar un mejor ajuste: <b>Cuanto mayor sean los DPI, mayor será la interfaz</b>. Tenga en cuenta que también hay un ajuste <span class="ui">Zoom (DPI)</span> en la barra inferior. Este ajuste solo está relacionado con los documentos. Encontrará la explicación en la siguiente sección.</p>
        </td>
    </tr>
    <tr>
        <td><p>Si tocas y mantienes presionado una <b>opción</b> o <b>elemento del menú</b> (grosor de letra, interlineado, etc.), puedes establecer su valor como <span class="ui">POR DEFECTO</span>. El nuevo valor solo se aplicará a los libros que se abran a partir de ahora. Los libros abiertos anteriormente conservarán sus ajustes. Puedes identificar los valores por defecto como una <span class="ui">estrella</span> (★) en el menú o como un <span class="ui">borde oscuro</span> alrededor de los indicadores, como puedes ver abajo:</p>
        
        <img loading="lazy" src="pictures/default_border.png" style="width:80%;">
        <img loading="lazy" src="pictures/default_star.png" style="width:40%;">
    </td>
    </tr>
    <tr>
        <td><p>Puedes <b>cerrar</b> los diálogos a pantalla completa (<span class="ui">Historial, Índice, Estadísticas de lectura</span> etc.) deslizando <b>hacia abajo</b>. (Excepto la ventana de <span class="ui">Marcadores</span>. Puedes usar cualquier multi gesto de deslizamientos para cerrar ésta)</p></td>
    </tr>
    <tr>
        <td><p>Puedes tomar una <span class="ui">captura de pantalla</span> haciendo un <b>deslizamiento diagonal largo</b> con el dedo. También <b>tocar las esquinas diagonales opuestas</b> hará una captura de pantalla. Puedes usar este segundo gesto por ejemplo, al ver una imagen. Además, si tu dispositivo tiene teclado, puedes tomar una captura de pantalla con el atajo <span class="ui">Alt + Shift + G</span>.</p></td>
    </tr>

    <tr><td><p>Si quieres abrir una página aleatoria de un libro, tenemos la acción saltar a <b>Página aleatoria</b> que puedes asignar a cualquier gesto. Está en la categoría <b>Lector</b> del <span class="ui">Configurador de gestos</span>.</p></td></tr>

    <tr>
        <td><img loading="lazy" src="pictures/non_full_screen_dialog.png" style="width:50%;">
        <p>En los diálogos que contienen botones de flecha de ajuste como el anterior, puedes <b>tocar y mantener</b> los botones de flecha para cambiar el valor en incrementos mayores.</p>
        <p>Puedes <b>cerrar</b> este tipo de diálogo (no a pantalla completa) tocando fuera de su ventana.</p>
        <p>Puedes <b>mover</b> este tipo de diálogo manteniendo pulsado el título de su ventana y arrastrando.</p>
        <p>Puedes hacer que este tipo de diálogo sea <b>semi transparente</b> tocando y manteniendo el <b>título de la ventana</b> (cuando quieras ver el texto que está debajo mientras ajustas un valor).</p></td>
    </tr>

    <tr>
        <td><p><b>Crear nuevas carpetas - </b>En situaciones en las que necesitas elegir una ubicación (almacenamiento en la nube, mover al plugin para archivar o plugin para exportar), KOReader muestra una pantalla que se parece a nuestro <span class="ui">Explorador de archivos</span>. Si quieres crear una nueva carpeta mientras eliges:
            <ol>
                <li>Primero navega a la carpeta desde la <span class="ui">pantalla de selección de carpeta</span></li>
                <li>Luego <b>mantén pulsado</b> el <span class="ui">icono de inicio</span> que aparece en la esquina superior izquierda de esta pantalla</li>
            </ol>
        </p></td>
    </tr>

    <tr>
        <td><p>Si quieres cambiar el tamaño de la interfaz de usuario, hay un ajuste de <span class="ui">DPI</span> para ello:</p>
        <p>Al presionar y mantener una palabra aparece un diálogo donde también puedes buscar la selección en el documento para más casos en los que aparezca o consultarla en Wikipedia.</p></td>
    </tr>
    <tr>
        <td><p>Si quieres comprobar la fecha actual puedes tocar el reloj en el <span class="ui">MENÚ SUPERIOR</span>.</p></td>
    </tr>
	</table>

<div class="L3-Smaller-heading">Tipos de desplazamiento</div>

    <p>KOReader tiene tres tipos de toques de desplazamiento. Puedes acceder a estos desde:</p>
    
    <div class="menu-breadcrumbs">MENÚ SUPERIOR / <img class="img_inline" src="pictures/gear.svg" style="width:22px;"> / Toques y Gestos / Deslizamiento</div>

    <div class="info"><span class="label_blue">INFO</span> Tienes que habilitar el modo <span class="ui">Continuo</span> desde el <span class="ui">Menú inferior</span> para poder usar el desplazamiento.</div>

    <ol>
        <li><b>Desplazamiento al-soltar:</b> Este modo es más adecuado para pantallas con tinta electrónica, debido a que, al contrario de otros modos, este no actualiza tu página continuamente mientras estás deslizando. Funciona como el <span class="ui">deslizamiento clásico</span>, pero los pasos intermedios no se muestran. Es decir, deslizas con tus dedos y, cuando sueltas, la página salta a esa posición. Esto es especialmente útil <b>para reposicionar y ajustar la vista</b> si tu libro contiene imagenes o tablas y quieres verlas completas.</li>

        <li><b>Turbo desplazamiento:</b> Este modo permite desplazarte más rápido que el <span class="ui">desplazamiento clásico</span>. También puedes desplazar varias páginas sin levantar el dedo. La cantidad de desplazamiento es proporcional a la distancia que mueves el dedo después de iniciar el desplazamiento.</li>

        <li><b>Desplazamiento al levantar el dedo:</b> este tipo de desplazamiento es más adecuado para pantallas de tinta electrónica. Porque a diferencia de otros tipos, este modo no actualiza la página continuamente mientras se desplaza. Funciona como el <span class="ui">desplazamiento clásico</span> pero no se muestran los pasos intermedios. Así que cuando desplazas con el dedo y sueltas, la página salta a esa posición. Es especialmente útil <b>para reposicionar y ajustar la vista</b> si el libro contiene imágenes o tablas y quieres verlas por completo.</li>
    </ol>



<div class="L3-Smaller-heading">Volver a posición anterior</div>

    <p>Esta útil función funciona como el botón Atrás en tu navegador. Cuando saltas a otra parte del libro utilizando el <span class="ui">widget Skim</span>, la <span class="ui">lista de marcadores</span>, el <span class="ui">mapa del libro</span>, etc., KOReader recuerda tu ubicación anterior. Esto es útil, por ejemplo, si sigues un enlace interno o una referencia. Con un solo toque puedes volver a donde viniste. Puedes acceder a esta función desde:</p>

    <div class="menu-breadcrumbs">MENÚ SUPERIOR / <img class="img_inline" src="pictures/top_bookmark.svg" style="width:22px;"> / Volver a la ubicación anterior</div>

    <p>También puedes avanzar desde el mismo menú. Esta función está asignada al gesto de multiswipe <span style="font-family: microns;"></span>. Puedes asignar esto a otro gesto si lo deseas (como tocar una esquina) o agregarlo a tu <span class="ui">Menú Rápido</span>.</p>



<div class="L3-Smaller-heading">Evitar parpadeos en páginas con imágenes y en el menú</div>

    <p>KOReader normalmente realiza una actualización completa en las páginas que contienen imágenes (lo que puedes observar como un parpadeo negro). La razón es deshacerse de los residuos y el efecto fantasma de la página anterior. Pero esto puede no ser necesario dependiendo de tu dispositivo y preferencias personales. Puedes deshabilitar este comportamiento de actualización automática aquí:</p>

    <div class="menu-breadcrumbs">MENÚ SUPERIOR / <img class="img_inline" src="pictures/gear.svg" style="width:24px;"> / Pantalla / Configuraciones de tinta electrónica / Tasa de refresco completo / Siempre parpadear en páginas con imágenes</div>

    <p>También puedes deshabilitar el parpadeo negro de la interfaz de usuario desde aquí si te molesta:</p>

    <div class="menu-breadcrumbs">MENÚ SUPERIOR / <img class="img_inline" src="pictures/gear.svg" style="width:22px;"> / Pantalla / Configuraciones de tinta electrónica</div></p>






<!-- ANCHOR MOVING THROUGH YOUR BOOK -->

<div class="L1-Chapter-heading" id="L1-moving">NAVEGAR POR EL LIBRO</div> 

    <p>Hay diferentes formas de moverse por un documento en KOReader y cada una tiene sus propias ventajas. Puedes usar:</p>

	<ul>
		<li>Widget de Vista rápida</li>
		<li>Mapa del libro</li>
		<li>Navegador de páginas</li>
	</ul>
    
<div class="L2-Sub-heading" id="L2-skimwidget">Widget de Vista rápida</div>

    <p>El <span class="ui">widget de Vista rápida</span> es una herramienta de navegación muy funcional. Puedes usarla para:</p>
        <ul>
            <li>Salta a cualquier parte del libro tocando directamente la <span class="ui">barra de progreso</span> o introduciendo el número de página</li>
            <li>Navegar entre capítulos</li>
            <li>Navegar entre marcadores</li>
        </ul>
        

    <p><b>Cómo abrir el widget de Vista rápida:</b></p>
            <ul>
                <li>Con un toque largo en el área de la <span class="ui">Barra de estados</span> en la parte inferior de la pantalla</li>
                <li>Desde este menú: <div class="menu-breadcrumbs">MENÚ SUPERIOR / <img class="img_inline" src="pictures/top_bookmark.svg" style="width:22px;"> / Skim document</div></li>
                <li>Puedes asignarle un gesto</li>
                <li>You can add it to your <span class="ui">Quick Menu</span></li>
            </ul>
        
    

<div class="L3-Smaller-heading">Usando el widget de Vista rápida</div>

    <p>Primero echemos un vistazo rápido al diagrama de abajo. Verás que tenemos dos <span class="ui">widget de Vista rápida</span>. Tienen las mismas funciones, solo que su tamaño es diferente:</p>

    <ol>
        <li><b>WIDGET DE VISTA RÁPIDA A TAMAÑO COMPLETO:</b> Este es el <span class="ui">widget de Vista rápida</span> predeterminado que verás al instalar KOReader. Es más grande que el <span class="ui">widget compacto de Vista rápida</span>, por lo que los botones son más cómodos de pulsar. Este widget se abre en el <b>centro de la pantalla</b>.</li>

        <li><b>WIDGET COMPACTO DE VISTA RÁPIDA:</b> es la versión más delgada del <span class="ui">widget de Vista rápida</span> predeterminado. Puede ser más útil si estás haciendo subrayados. Dado que este widget es más pequeño y se abre en la <b>parte superior o inferior de la pantalla</b>, no obstruye la página tanto como el widget predeterminado.</li>
    </ol>

    

    

        <p>Si quieres usar el <span class="ui">widget compacto de Vista rápida</span>, puedes hacerlo eligiendo <span class="ui">Arriba</span> o <span class="ui">Abajo</span> desde este menú:</p>

        <div class="menu-breadcrumbs">MENÚ SUPERIOR / <img class="img_inline" src="pictures/gear.svg" style="width:22px;"> / Navegación / Posición del diálogo de Vista rápida:</div>

        <div class="tip"><p style="text-indent: 0rem;"><span class="label_green">CONSEJO</span> Ambos widgets de Vista rápida son movibles. Puedes moverlos presionando en un área vacía del widget y arrastrando. También puedes hacer estos diálogos semi-transparente manteniendo pulsado en un área vacía del widget. Pero la semi-transparencia solo se activa en su posición inicial. Una vez movido, una pulsación larga lo devuelve a la posición inicial.</p></div>

    <p>Volviendo al diagrama puedes ver que en algunos botones hay dos descripciones en diferentes colores: <b>azul y naranja</b>. Esto significa que ese botón tiene dos funciones: una acción de <b>pulsación normal</b> y una acción de <b>pulsación larga</b>. Si lo pulsas normalmente, realizará la función <span class="label_blue">AZUL</span>. Si lo mantienes pulsado más tiempo, realizará la función <span class="label_orange">NARANJA</span>.</p>

    <img loading="lazy" src="pictures/skim_widget.png" style="width:90%;">

    <p><b>Explicaciones de los elementos numerados (acción de pulsación larga en negrita):</b></p>

    <ol>
        <li>Saltar al inicio del capítulo anterior / <b>Saltar a la primera página del libro</b></li>
        <li>Saltar al marcador anterior / <b>Saltar al primer marcador del libro</b></li>
        <li>Marcar la página actual / <b>Abrir el diálogo de marcadores</b></li>
        <li>Saltar al siguiente marcador / <b>Saltar al último marcador del libro</b></li>
        <li>Saltar al inicio del siguiente capítulo / <b>Saltar a la última página del libro</b></li>
        <li>Saltar hacia atrás (-) o hacia adelante (+) esta cantidad de páginas</li>
        <li>Este número muestra el número de página actual. Si lo tocas, se abre un diálogo que te permite introducir un número de página o porcentaje para ir directamente. <b>Si lo mantienes pulsado, te lleva de vuelta a la página donde abriste el <span class="ui">widget de Vista rápida</span>.</b> Esto es útil, por ejemplo, si quieres consultar rápidamente otra parte del libro y volver a la lectura donde la dejaste.</li>
        <li>Esta es la <span class="ui">barra de progreso</span>. Las líneas finas son las marcas de capítulo que muestran el inicio de los capítulos. Puedes tocar la <span class="ui">barra de progreso</span> para saltar a esa parte del libro. Las pequeñas flechas son <span class="ui">flechas de inicio de sesión</span> que marcan el lugar donde empezaste a leer este libro en la sesión actual. Estas flechas se restablecen cuando cambias de libro.</li>
        <li>Este botón en el <span class="ui">widget compacto de Vista rápida</span> funciona igual que la función de pulsación larga del elemento <b>número 7</b>. Te lleva de vuelta a la página donde abriste el <span class="ui">widget de Vista rápida</span>. Esto es útil si quieres consultar rápidamente otra parte del libro y volver a la lectura donde la dejaste.</li>
    </ol>

    <div class="tip"><p style="text-indent: 0rem;"><span class="label_green">CONSEJO</span> Si quieres abrir una página aleatoria del libro, tenemos la acción saltar a una <b>Página aleatoria</b> que puedes asignar a cualquier gesto. Está en la categoría <b>Lector</b> del <span class="ui">Configurador de gestos</span>.</p></div>



<div class="L3-Smaller-heading">Marcas de capítulo</div>
    
    <p>KOReader puede mostrar los límites de capítulos en el documentos desde el <span class="ui">WIDGET DE VISTA RÁPIDA</span> y la <span class="ui">BARRA DE PROGRESO</span>.</p>

    <p><img loading="lazy" src="pictures/skim_widget_chapter_marks.png" style="width:50%;"></p>

    <p>Si tu documento tiene demasiados niveles de encabezado, las marcas de capítulo pueden verse abarrotadas como en el ejemplo anterior. Puedes cambiar la profundidad de los niveles de marca de contenido visible a través de:</p>

    <div class="menu-breadcrumbs">MENÚ SUPERIOR / <img class="img_inline" src="pictures/top_bookmark.svg" style="width:22px;"> / Configuraciones / Barras de Progreso</div>

    <img loading="lazy" src="pictures/skim_widget_chapter_mark_levels.png" style="width:50%;">

    <p>También puedes usar este índice reducido para</p>
    <ul>
        <li>títulos de capítulo (si se muestran en la <span class="ui">Barra de estados</span>)</li>
        <li>navegar por el capítulo</li>
        <li>tiempo de lectura y tiempo estimado restante</li>
    </ul>
    <p>Estas opciones están en el mismo menú.</p>
    <p>Si el documento no tiene un índice, puedes habilitar el <span class="ui">ÍNDICE ALTERNATIVO</span>. Cuando esta opción está activada, KOReader generará un índice a partir de los encabezados del documento (si están disponibles) o a partir de archivos HTML individuales en el EPUB. Mantén pulsado este elemento del menú para obtener información adicional:
    </p>

    <div class="menu-breadcrumbs">MENÚ SUPERIOR / <img class="img_inline" src="pictures/top_bookmark.svg" style="width:22px;"> / Configuraciones / Índice Alternativo</div>

    <p>Puedes encontrar más información sobre las herramientas de <b>índice</b> disponibles en KOReader en la sección apropiada de la guía: <a href="#toctools">HERRAMIENTAS DE ÍNDICE</a></p>



<div class="L2-Sub-heading" id="L2-bookmap">Mapa del libro</div>

    <p>
    El mapa del libro es una función potente y única de KOReader que puede ser muy útil para obtener una visión general de un libro. Por ejemplo si estás leyendo un libro de forma no lineal saltándote algunas partes para leerlas más tarde, sería difícil seguir tu progreso. El mapa del libro puede mostrarte de un vistazo qué partes del libro ya has leído.</p>
    <p>Además puedes:</p>
    <ul>
        <li>Vea cuánto tiempo has pasado en cada página (si el plugin <span class="ui">Estadísticas de lectura</span> está habilitado)</li>
        <li>Saber qué páginas tienen marcadores, subrayados y notas</li>
        <li>Navegar directamente a cualquier parte del libro como el <span class="ui">WIDGET DE VISTA RÁPIDA</span></li>
    </ul>

    <p>Puedes acceder al mapa del libro desde el menú y también puedes asignar un gesto para acceder rápidamente:</p>

    <div class="menu-breadcrumbs">MENÚ SUPERIOR / <img class="img_inline" src="pictures/top_bookmark.svg" style="width:22px;"> / Mapa del Libro</div>



<div class="L3-Smaller-heading">Controles del mapa del libro</div>
    <p>
    Cuando abras el <span class="ui">Mapa del libro</span> por primera durante la lectura, estará en modo <span class="ui">Vista de cuadrícula</span>, ajustando todos los capítulos en una sola pantalla para ofrecer la mejor visión general inicial del contenido del libro. Para obtener información detallada sobre el uso toca el icono de información en la esquina superior izquierda. Puedes cerrar el Mapa del libro tocando <span class="ui">X</span> en la esquina superior derecha o con cualquier gesto de multideslizamiento (<b>ARRIBA-ABAJO, IZQUIERDA-DERECHA</b> etc.).</p>
    
    <img loading="lazy" src="pictures/bookmap.png" style="width:70%;">
    
        <ol>
            <li>Límites de capítulo</li>
            <li>Las barras negras indican las páginas leídas. Barras más altas significan más tiempo transcurrido en la página.</li>
            <li>El icono de marcador muestra las páginas marcadas, tal como indica su nombre.</li>
            <li>El icono de cuadrado a rayas muestra las páginas con subrayados.</li>
            <li>El icono del lápiz muestra las páginas con notas.</li>
            <li>Los números en un círculo muestran tus ubicaciones anteriores. Cuando eliges <span class="ui">Volver a posición anterior</span> desde el menú, saltarás a esas posiciones en orden.</li>
            <li>El triángulo muestra la página actual.</li>
            <li>La barra de desplazamiento vertical muestra tu nivel actual de vista.</li>
            <li>La barra de desplazamiento vertical muestra tu nivel actual de anchura de página.</li>
        </ol>


    <p>Puedes personalizar el <span class="ui">Mapa del libro</span> cambiando estas opciones:</p>
    <p>- Primero prueba deslizar <span class="ui">IZQUIERDA</span> y <span class="ui">DERECHA</span> a lo largo del borde inferior de la pantalla para cambiar la anchura de las columnas que indican las páginas y observa cómo cambia la escala del mapa.</p>
    
    <p>- Luego prueba deslizar <span class="ui">ARRIBA</span> y <span class="ui">ABAJO</span> a lo largo del borde izquierdo de la pantalla para cambiar la profundidad del título del capítulo y cambiar a la <span class="ui">Vista plana</span>. Observa los ejemplos abajo.</p>

    <p>Además de la <span class="ui">Vista de cuadrícula</span> predeterminada de arriba, aquí puedes ver la <span class="ui">Vista plana</span> a la izquierda y la Vista de cuadrícula sin títulos de capítulo a la derecha. Fíjate en la barra de desplazamiento vertical izquierda que cambia entre vistas. Si quieres volver a la vista predeterminada puedes mantener pulsado el icono de información en la esquina superior izquierda.</p>

    <div class="double-container">
        <div><img loading="lazy" src="pictures/bookmap_flat.png" style="width:100%;"></div>
        <div><img loading="lazy" src="pictures/bookmap_grid.png" style="width:100%;"></div>
    </div>
    


<div class="L3-Smaller-heading">Opciones del mapa del libro</div>

    <img loading="lazy" src="pictures/bookmap_options.png" style="width:70%;">
    
    <p>
    Cuando tocas el icono de menú en el <b>Mapa del libro</b>, se muestra el menú de arriba. Las opciones del menú se explican a continuación:</p>
    <ul>
        <li><span class="ui">Acerca del mapa del libro:</span> breve explicación del uso del mapa del libro y descripción de los iconos.</li>
        <li><span class="ui">Gestos disponibles:</span> gestos que puedes usar para cambiar los ajustes del Mapa del libro en vez de usar este menú.</li>
        <li><span class="ui">Explorador de páginas al tocar:</span> si está activado, cuando tocas una página en el Mapa del libro se abre el <span class="ui">Explorador de páginas</span>. Esto te muestra una vista general del área que has seleccionado. Si desactivas esta opción, un toque en el Mapa del libro te lleva directamente a esa página. Pero recuerda, dependiendo de factores como el tamaño de la pantalla, la sensibilidad táctil, la precisión del toque, etc., podrías acabar en páginas adyacentes.</li>
        <li><span class="ui">Alternar vista actual e inicial:</span> Si has personalizado la vista del Mapa del libro, tocar esto alterna entre la <b>vista predeterminada</b> y la <b>vista personalizada</b>.</li>
        <li><span class="ui">Alternar vista en cuadrícula y plana:</span> Cambia entre las vistas de capítulos separados o capítulos continuos.</li>
        <li><span class="ui">Niveles de capítulo:</span> cambia la profundidad de los niveles de capítulo/subcapítulo.</li>
        <li><span class="ui">Anchura de ranura de página:</span> hace que cada ranura de página sea más ancha o más estrecha.</li>
        <li><span class="ui">Marcadores cada 10 páginas:</span> al aumentar este valor primero añadirá marcadores en cada <b>10<sup>a</sup> página</b>, luego los hará más grandes y finalmente añadirá marcadores en cada <b>5<sup>a</sup> página</b>.</li>
    </ul>

    
<div class="L2-Sub-heading" id="L2-pagebrowser">Navegador de páginas</div>
    <p>
    El Explorador de páginas puede usarse para navegar entre páginas como en un álbum de fotos mostrando miniaturas de las páginas sobre la cuadrícula. Puedes abrir el <span class="ui">Explorador de páginas</span> tocando en el <span class="ui">Mapa del libro</span> o desde el menú. También puedes asignar un gesto para un acceso más fácil.</p>

    <div class="menu-breadcrumbs">MENÚ SUPERIOR / <img class="img_inline" src="pictures/top_bookmark.svg" style="width:22px;"> / Explorador de páginas</div>

    <img loading="lazy" src="pictures/pagebrowser.png" style="width:70%;">

        <p>El uso del <span class="ui">Explorador de páginas</span> se explica a continuación. También puedes tocar el <span class="ui">botón del menú hamburguesa en la esquina superior izquierda</span> de la pantalla para ver las explicaciones. Mantener pulsado el mismo botón añade/quita los títulos de capítulo de la franja inferior.</p>

    <ol>
        <li>Desliza <b>izquierda / derecha</b> sobre el borde superior para aumentar / disminuir el número de <b>columnas</b>.</li>
        <li>Desliza <b>arriba / abajo</b> sobre el borde izquierdo para aumentar / disminuir el número de <b>filas</b>.</li>
        <li>Desliza el área de páginas para mover las páginas visibles. <b>arriba / abajo</b> para desplazar una fila (2 páginas en el ejemplo), <b>izquierda / derecha</b> para desplazar una pantalla (4 páginas en el ejemplo). </li>
        <li>Toca cualquier página para abrir esa página en la vista de lectura.</li>
        <li>En la zona inferior, tocar una página centra la vista de miniaturas en esa página. Deslizar <b>izquierda / derecha</b> hará que la anchura salte en una franja.</li>
        <li>Los iconos en la zona inferior son los mismos que los usados en el <span class="ui">Mapa del libro</span> y se explican en esa sección.</li>
    </ol>


<div class="L3-Smaller-heading">Tema alternativo para el Mapa del libro y el Explorador de páginas</div>
    
    <p>
    El Mapa del libro y el Explorador de páginas tienen un <b>Tema alternativo</b> con un esquema de sombreado distinto que puedes activar desde sus menús hamburguesa. Este tema usa colores alternos para los encabezados de capítulo, así los límites de capítulo son más visibles en el <span class="ui">Mapa del libro</span> y el <span class="ui">Explorador de páginas</span>. Pero el uso del color gris en este tema requiere parpadeo a negro, por lo que puede resultar molesto para algunos usuarios. Puedes probar ambos y usar el que prefieras.</p>


<div class="L2-Sub-heading" id="L2-toctools">Herramientas de Índice</div>
    <p>
    Algunos libros digitales pueden no tener un índice (<b>o tabla de contenidos</b>) correcto. Dependiendo de cómo se preparó el libro puedes encontrarte con estos problemas de índice:</p>
    <ul>
        <li>Sin índice en el libro por lo que no puedes saltar entre capítulos ni ver los tiempos de lectura restantes</li>
        <li>Hay un índice, pero no es muy útil porque tiene títulos de capítulo erróneos o que faltan</li>
    </ul>
    
    <p> KOReader tiene algunas funciones que puedes usar al leer libros con un índice problemático.</p>
    
    <p>Ten en cuenta que el <span class="ui">Índice alternativa</span> no está disponible en documentos de <b>diseño fijo</b> como PDF, DJVU, etc., porque requiere etiquetas HTML para crear un índice. Las funciones <span class="ui">Índice personalizado</span> y <span class="ui">Secciones ocultas personalizadas</span> están disponibles en todos los tipos de archivo.</p>


<div class="L3-Smaller-heading">Crear automáticamente un índice: ÍNDICE ALTERNATIVO</div>

    <p>
    La primera función es el <span class="ui">Índice alternativo</span> que puedes encontrar en:</p>

    <div class="menu-breadcrumbs">MENÚ SUPERIOR / <img class="img_inline" src="pictures/top_bookmark.svg" style="width:22px;"> / Configuraciones / Alternative table of contents</div>

    <div class="info"><span class="label_blue">INFORMACIÓN</span> Un documento EPUB es básicamente un archivo ZIP que contiene uno o más archivos HTML. El libro puede ser un único archivo HTML para todo el libro o puede contener capítulos separados como archivos HTML individuales (lo cual es una estructura mejor).</div>
        
    <p>El <span class="ui">Índice alternativo</span> intenta crear un índice a partir de los encabezados del libro (<b>H1</b> a <b>H6</b> en los archivos HTML del EPUB). Si tu libro no contiene encabezados, intentará construir un índice a partir de los fragmentos del documento (archivos HTML individuales en tu EPUB) que apuntará al comienzo de cada archivo.</p>
    
    <p>Puedes elegir qué niveles de encabezado incluir (o ignorar) en tu índice desde este menú:</p>

    <div class="menu-breadcrumbs">MENÚ SUPERIOR / <img class="img_inline" src="pictures/top_document.svg" style="width:22px;"> / Style tweaks / Miscellaneous / Alternative ToC hints</div>



<div class="L3-Smaller-heading">Creación manual de una índice: ÍNDICE PERSONALIZADA</div>

    <p>
    Custom table of contents feature allows you to create your own ToC from the selected parts of your book. This ToC can contain only one level so you can’t have sub-chapters while using this feature. To create your own ToC, first enable:</p>

    <div class="menu-breadcrumbs">MENÚ SUPERIOR / <img class="img_inline" src="pictures/top_bookmark.svg" style="width:22px;"> / Configuraciones / Custom table of contents</div>
        
    <p>When you are done creating your ToC and don’t want to see these extra buttons, you can disable them by unchecking:</p>

    <ol>
        <li><b>From a highlight:</b> While reading a book, select a text like you are highlighting it or long press on a word. In the popup menu you will see the <span class="ui">Start TOC chapter</span> item. When you press on it, you will see a dialog asking you to enter your chapter title. The text you selected will be already entered in the dialog. Edit your title if necessary and press create.</li>
        <li><b>From the Page browser:</b> Open the Page browser via</li>
    </ol>


    <div class="menu-breadcrumbs">MENÚ SUPERIOR / <img class="img_inline" src="pictures/top_bookmark.svg" style="width:22px;"> / Page browser</div>
    
    <p>Long press on the page thumbnail that you want to be the beginning of your chapter and select <span class="ui">Start TOC chapter</span> item from the popup menu. You will see a dialog asking you to enter your chapter title.</p>
    
    <p>When you are done creating your ToC and don’t want to see these extra buttons, you can disable them by unchecking:</p>

    <div class="menu-breadcrumbs">MENÚ SUPERIOR / <img class="img_inline" src="pictures/top_bookmark.svg" style="width:22px;"> / Configuraciones / Custom layout features / Edit mode</div>
    
    <p>Creating this ToC will not alter your original ToC which comes with your book. You can clear your <b>Custom table of contents</b> from this same menu (in case you want to create a new one). And you can disable this feature completely in the same way you enabled it, if you want to return to the original ToC. Note that if you disable this feature after creating a custom ToC to return to the original one, your custom ToC will not be deleted. You can still switch between the original and your custom ToC.</p>



<div class="L2-Sub-heading" id="L2-hiddenflows">Excluir secciones; Secciones ocultas personalizadas</div>

    <p>
    Some books or documents might contain long footnotes or bibliography sections. Like a scientific book which is 250 pages long but last 50 pages are Appendices, Index and References. Normally these pages are included in the progress bar and reading time calculations since they are part of the book. But generally these sections exist as a reference and they are not read completely so you might want to exclude them to make your remaining page count and time estimates more accurate. Or maybe you have an anthology book which contain some stories you have already read. <span class="ui">Custom hidden flows</span> feature of KOReader allows you to exclude these kind of parts of your book.</p>
    <p>Have a look at the image for an overview of the process. Steps will be explained after the image:</p>

    <img loading="lazy" src="pictures/custom_hidden_flow_howto.png" style="width:100%; box-shadow: none;">

    <br>

    <p><b>How to exclude a section by creating a hidden flow:</b></p>

    <ol>
        <li>Go to the first page of the section you want to exclude</li>
        <li>Open the <span class="ui">Page browser</span> via:

            <div class="menu-breadcrumbs">MENÚ SUPERIOR / <img class="img_inline" src="pictures/top_bookmark.svg" style="width:22px;"> / Page browser</div>
        </li>
        <li>Long press on the page thumbnail that you want to be the beginning of your excluded section and select <span class="ui">Start hidden flow here</span> item from the popup menu.</li>
        <li>You will see that the pages starting from your selection now have a gray hatched background.</li>
        <li>Now go to the last page of your excluded section. You can navigate there from the <span class="ui">Page browser</span> or using other ways like <span class="ui">Book map, Skim widget</span> etc.</li>
        <li>Once you are at the last page of your excluded section, open the <span class="ui">Page browser</span> again (if you are not already in it).</li>
        <li>Find the last page of your hidden section and long press on the <b>next page</b>. Choose <span class="ui">Restart regular flow here</span> from the popup menu. You will see that the background of the remaining pages will return to normal color, indicating the end of hidden flow and the beginning of regular flow.</li>
    </ol>

    <br>

    <p><b>Working with the hidden sections:</b></p>

    <p>You can remove individual hidden flow sections from the <span class="ui">Page browser</span> in the same way you created them. You can also clear all of them at once with the menu item:</p>

    <ul>
        <li>These hidden flow sections will be skipped when turning pages. For example assume that you created a hidden flow for <b>Chapter 10</b>. Now you are on the last page of <b>Chapter 9</b>. When you turn the page, you will see <b>Chapter 11</b>.</li>
        <li>Page numbering will continue as if these hidden flow sections <b>do not exist</b>.</li>
        <li>These hidden sections will not be shown in your <span class="ui">Progress bar</span> (but read the explanation below) and will not be considered in <b>time to read</b> calculations. But they will still be visible in the <span class="ui">Skim widget</span>.</li>
        <li>Following direct links to the pages included in these hidden flow sections will still work. Also you can still reach these sections from the <span class="ui">Table of contents, Book map, Page browser, Skim widget</span>.</li>
    </ul>
    
    <p>As we said above, your hidden flows will be excluded from your <span class="ui">Progress bar</span>. But if you jump to one of your hidden sections using any of the methods mentioned above, your Progress bar temporarily becomes this hidden section’s progress bar. You can imagine this as the progress bar is zooming into that hidden flow section. If you exit out of this hidden section by turning the page at the end of it, or using other navigation tools, your Progress bar will go back to showing the whole book again (with your custom hidden flows again not visible).</p>
    
<br>
    <p><b>Removing and cleaning up hidden sections:</b></p>
    <p>You can remove individual hidden flow sections from the <span class="ui">Page browser</span> in the same way you created them. You can also clear all of them at once with the menu item:</p>
        
    <div class="menu-breadcrumbs">MENÚ SUPERIOR / <img class="img_inline" src="pictures/top_bookmark.svg" style="width:22px;"> / Configuraciones / Custom layout features / Clear all marked pages</div>

    <p>As you work on creating hidden flows by tagging pages as <span class="ui">Start hidden flow</span> or <span class="ui">Restart regular flow</span>, some of the previously made ones may stop having an effect. For example in the case that you make <span class="ui">Start hidden flow</span> a few pages before an existing <span class="ui">Start hidden flow</span>, that existing one is no longer involved. This overlapping or obsolete tags are remembered for practical purposes. Again in the previous example, if you end that second hidden flow before the existing-but-no-longer-involved Start hidden flow, this deactive one will be involved again. You can clear all these inactive markers if they interfere with your custom flows, or once you finish making your hidden flows and happy with the results:</p>

    <div class="menu-breadcrumbs">MENÚ SUPERIOR / <img class="img_inline" src="pictures/top_bookmark.svg" style="width:22px;"> / Configuraciones / Custom layout features / Clear inactive marked pages</div>



<!-- ANCHOR CUSTOMIZING TEXT APPEARANCE -->

<div class="L1-Chapter-heading" id="L1-customizingappearance">PERSONALIZAR LA APARIENCIA DEL TEXTO</div>

<div class="L2-Sub-heading" id="L2-defaultappearance">Ajustes de la Apariencia por Defecto</div>

    <p>In some reader applications, when you change a setting let's say the font used for books, it changes globally. Which means, if you change the default font to <b>Verdana</b>, any books you open next including the ones you are already reading will be shown in this Verdana font.</p>

    <p>KOReader's approach is different from this. We save appearance settings per book. This gives you the flexibility to change your settings for the current book without affecting others. For example if you have some fantasy books, you can change the font to a medieval looking one just for these books. Or you can set some books to open in <b>landscape orientation</b> or <b>double column</b> mode.</p>

    <p>To change a setting globally, tap and hold an <b>option</b> or <b>menu item</b> (font weight, line spacing etc.), to set its value as <span class="ui">default</span>. This new value will only be applied to books opened from now on as we said above. Previously opened books will keep their settings. You can identify default values as a <span class="ui">star</span> (★) in the menu or as a <span class="ui">black border</span> around the indicators as seen below:</p>
        
    <img loading="lazy" src="pictures/default_border.png" style="width:80%;">
    <img loading="lazy" src="pictures/default_star.png" style="width:40%;">


<div class="L3-Smaller-heading">Applying current defaults to an already opened book</div>

    <p>So when you adjust your document defaults like <span class="ui">default line spacing</span> or <span class="ui">default contrast</span>, this new value will only be used for the new documents you open after the change. Your already opened books will not change.</p>
        
    <p> But what if you want them to change too? For example, if you change your default <span class="ui">font</span>, you will probably adjust <span class="ui">font weight</span> and <span class="ui">line spacing</span> to more suitable values for this new font. You are satisfied with how the text looks and now you want all your books to look like this. With this feature you don’t need to change these values manually in all your opened books.</p>

    <p>KOReader can warn you by showing an alert when charge level reaches your defined limits:</p>
    
    <div class="menu-breadcrumbs">MENÚ SUPERIOR / <img class="img_inline" src="pictures/top_document.svg" style="width:22px;"> / Reset document settings to default</div>

    <p>When you tap this option, your current book settings will change to the latest <b>defaults</b> you have set. Don’t worry, this will only change the appearance of the book. Your <b>reading position, highlights, notes and bookmarks</b> will be preserved.</p>


<div class="L3-Smaller-heading">Saving current book settings as defaults</div>

    <p>When you adjust a book to your liking, for example by changing <span class="ui">line spacing</span>, <span class="ui">font contrast</span> etc. you can save all the changes at once as <span class="ui">defaults</span>. Then you can apply these settings to other books with the <span class="ui">Reset document settings to default</span> option as explained above.</p>

    <p>You can save your changes as <span class="ui">defaults</span> by choosing:</p>
    
    <div class="menu-breadcrumbs">MENÚ SUPERIOR / <img class="img_inline" src="pictures/top_document.svg" style="width:22px;"> / Save document settings as default</div>



<div class="L3-Smaller-heading">Creating different groups of settings</div>

    <p>This powerful feature allows you to save all the <span class="ui">MENÚ INFERIOR</span> settings + font type as a <b>profile</b>. This means you can have different group of settings for different conditions or book types which you can apply at once instead of changing the settings manually every time.</p>

    <p>For example you can create:</p>

    <ul>
        <li><b>Double column</b> profile with <span class="ui">two columns</span> of small sized text, <span class="ui">landscape orientation</span> and minimum <span class="ui">margins</span></li>
        <li><b>Night reading</b> profile with <span class="ui">bigger sans serif font</span> and higher <span class="ui">contrast</span> for more visible text under low light</li>
        <li>Puedes aplicar un perfil desde el <span class="ui">Menú de perfiles</span></li>
    </ul>
    
    <p>After adjusting your settings to your liking, you can create a profile from them via:</p>

    <div class="menu-breadcrumbs">MENÚ SUPERIOR / <img class="img_inline" src="pictures/top_tools.svg" style="width:22px;"> / Profiles / New with current document settings</div>

    <p>After creating a profile with your settings, you have many options for applying it to another book:</p>
        <ul>
        <li>You can apply the profile from the <span class="ui">Profiles menu</span></li>
        <li>Puedes asignarle un gesto</li>
        <li>You can show it in your <span class="ui">Quick Menu</span></li>
        </ul>

    <p>Click here to go to the <a href="#L1-qmandprofiles">QUICK MENU AND PROFILES</a> section of the guide.</p>

<div class="L2-Sub-heading" id="L2-fonts">Usar sus propias fuentes</div>

    <p>KOReader supports fonts in most widely used TrueType (.ttf) and OpenType formats (.otf). Font files with these extensions can be directly copied to <span class="ui">/koreader/fonts/</span> folder on your device. Check <a href="https://github.com/koreader/koreader/wiki/Fonts">our wiki</a> for more info.</p>

    <p>When starting up, KOReader compiles the available fonts from the <b>font metadata/info</b> and classifies them according to family and weights. This means you can add different weights and variants of a font and KOReader will try to use the most suitable one. <b>Since it takes font family information from metadata, font names are not important when copying to your device. Installed fonts will be available after restarting KOReader.</b></p>

    <p>Here are some example fonts which look good on an e-ink screen. You can find more of them on the <a href="https://fonts.google.com">Google Fonts</a> website:</p>
    <p><b>Serif:</b></p>
    <ul>
        <li><a href="https://fonts.google.com/specimen/Spectral">Spectral</a></li>
        <li><a href="https://fonts.google.com/specimen/Vollkorn">Vollkorn</a></li>
        <li><a href="https://fonts.google.com/specimen/EB+Garamond">EB Garamond</a></li>        
    </ul>
        
    <p><b>Sans Serif:</b></p>
    <ul>
        <li><a href="https://fonts.google.com/specimen/Varela+Round">Varela Round</a></li>
        <li><a href="https://fonts.google.com/specimen/Wix+Madefor+Text">Wix Madefor Text</a></li>
        <li><a href="https://fonts.google.com/specimen/Maven+Pro">Maven Pro (User guide font you are currently reading)</a></li>
    </ul>

    <p><b>Monospace:</b></p>
    <p>If you are planning to use your own monospace font, probably you already have a favorite one, so we are not offering any examples here. But you can find and compare many monospace fonts at <a href="https://www.programmingfonts.org/">programmingfonts.org</a></p>

	<div class="tip"><span class="label_green">TIP</span> KOReader can generate a document with sample text rendered with all the fonts installed on your device. This allows you to quickly compare the look and features of the fonts like ligatures and character sets in non-Latin scripts like Greek, Hebrew or Chinese. You can access this feature via:

		<div class="menu-breadcrumbs">MENÚ SUPERIOR / <img class="img_inline" src="pictures/top_document.svg" style="width:22px;"> / Font / Font settings / Generate font test document</div>
	</div>



<div class="L3-Smaller-heading">Utilizar tipos de letra distintos en un documento</div>
    
    <p>If your book includes parts with <b>Monospace</b> fonts (like in programming books), Monospace text might look disproportional even if it is technically at the same size as the rest of the book. This is caused by differing font metrics. KOReader has an option that allows you to adjust the relative Monospace font size to fix this difference:</p>

    <div class="menu-breadcrumbs">MENÚ SUPERIOR / <img class="img_inline" src="pictures/top_document.svg" style="width:22px;"> / Font / Font settings / Monospace fonts scaling</div>

    <p>Here you can increase or decrease the size of your Monospace font by adjusting its scaling as a percentage of the default size.</p>
    

	
<div class="L3-Smaller-heading">Cambiar fuente rápidamente</div>

    <p>In HTML/CSS based documents like EPUBs, books can specify to use fonts by family instead of a specific font name. These families can be <b>Serif, Sans-Serif, Monospace, Cursive, Fantasy, Emoji, Fang Song and Math</b>. For example in a book, normal text can be shown in <b>Sans-serif</b> while dialogues are shown in <b>Serif</b> font. KOReader normally uses your default font for all these families except <b>Monospace</b> and <b>Math</b> (which is determined by the style of the text nodes, for example <b>'font-family: serif'</b>). If you want these families to look distinct, you can assign specific fonts for them here:</p>

    <div class="menu-breadcrumbs">MENÚ SUPERIOR / <img class="img_inline" src="pictures/top_document.svg" style="width:22px;"> / Font / Font-family fonts</div>

    <p>To change a family font for the current book just tap on the desired font name. If you want to set this for all your books, long-tap to set it as a <b>default (★)</b>. If a book abuses this font family feature to the point where your default font is hardly used, you can disable that family font for this book by unchecking the association.</p>
    
    <img loading="lazy" src="pictures/font_family.png" style="width:70%;">



<div class="L3-Smaller-heading">DESPLAZARSE POR SU LIBRO</div>

	<p>If you are switching between fonts frequently (i.e. <b>monospace</b> for programming books and <b>serif</b> for novels) there is a workaround which makes this easier than going into the menu each time. You can create profiles for your fonts and all font related settings like <span class="ui">line spacing, contrast, bold</span> etc. and add these profiles to a <span class="ui">Quick Menu</span>. So with a single gesture you can open your font selection menu and change the font like shown in the image below:</p>

    <img loading="lazy" src="pictures/quickmenu_font_selection.png" style="width:40%;">

    <p>Check the <a href="#qmandprofiles">QUICK MENU AND PROFILES</a> section of this guide to learn how to do this.</p>




<div class="L2-Sub-heading" id="L2-styletweaks">Style tweaks</div>

    <p><span class="label_red">!!! ADVANCED</span></p>

    <p>Style tweaks feature of KOReader allows you to modify how your book is rendered by KOReader. We won't go through a full CSS course here. We just want to show you the basics so when you see a style tweak, you will at least have a rough idea what it does.</p>
    
    <div class="L3-Smaller-heading">What is a style tweak?</div>
    <p>We can describe an EPUB document as a <b>HTML file + some CSS rules</b>. These CSS rules determine how different parts of the book (headings, bold text, quotes etc.) will be shown on a reader app. With <span class="ui">style tweaks</span>, you can change how your book will be rendered by adding new rules and/or overriding the rules written by the publisher that is embedded in your book.</p>
    
    <p>Let's see this on an example <span class="ui">style tweak</span>:</p>

    <p><b><span class="label_blue">img { width: 10px !important; height: 10px !important }</span></b></p>
    <p>In plain language this rule says: <b>"Ignore their original size and make all the images in this book 10 pixels wide and 10 pixels high."</b> So if you add this style tweak to KOReader, all the images in your book will be shown tiny.</p>

    <p>Now lets explain this tweak item by item:</p>

    <ul>
        <li><span class="ui">img</span> - This is a CSS selector that targets all <b>img</b> (image) elements in the book.</li>
        <li><span class="ui">{ width: 10px !important; height: 10px !important; }</span> - This is the declaration block. It contains the styles which will be applied to the selected <b>img</b> elements.</li>
        <li><span class="ui">width: 10px !important;</span> - This first part sets the width of the targeted <b>img</b> elements to 10 pixels. The <b>!important</b> declaration is an override switch which ensures that your width value takes precedence over any other existing <b>width</b> declaration applied to these images.</li>
        <li><span class="ui">height: 10px !important;</span> - This part sets the height of the targeted <b>img</b> elements to 10 pixels. Again, the <b>!important</b> declaration is an override switch which ensures that your height value takes precedence over any other existing <b>height</b> declaration applied to these images.</li>
    </ul>

    <p>In summary, this CSS rule is designed to set a <b>fixed width and height of 10 pixels</b> for all <b>img</b> elements in your book, <b>ignoring their original style</b>.</p>
    


    <div class="L3-Smaller-heading">Some useful examples of style tweaks</div>
    
    <p>These are some useful style tweaks that you can use directly or modify according to your liking. Next heading explains how to use them in KOReader.</p>
        
        <ul>
            <li><b>Add a separator line above each heading in a book:</b>
                <p>H1, H2, H3, H4 { border-top: 2px solid black; }</p>
            </li>

            <li><b>Add some margin above the headings:</b>
                <p>H1, H2, H3, H4 { margin-top: 2em !important; }</p></li>

            <li><b>Or if the book have too much margin above the headings, remove them:</b>
                <p>H1, H2, H3, H4 { margin-top: 0 !important; }</p>
            </li>

            <li><b>Add a small gap between paragraphs to make the text more readable:</b>
                <p>p + p { margin-top: 0.5em !important; margin-bottom: 0.5em !important; }</p></li>

            <li><b>Disable all images in an EPUB:</b>
                <p>img { display: none !important; }</p>
            </li>

            <li>
                <b>Make images very small instead of disabling them:</b>
                <p>img { width: 10px !important; height: 10px !important }</p>
            </li>

            <li>
                <b>Make the code block sections in computer science books tidier and more readable (<a href="https://github.com/koreader/koreader/issues/9261#issuecomment-2508866126">Here you can see an example</a>):</b>
                <p>
                        pre,code { font-size: 0.6em !important; line-height: 1.8em !important; background-color: #eee !important; margin: 1em 0 !important; padding: 1em 0 !important; }
                </p>
            </li>
        </ul>



    <div class="L2-Sub-heading">How to add style tweaks</div>

    <p>Ok, now we have seen what <span class="ui">style tweaks</span> are. But how can we use them? There are three types of <span class="ui">style tweaks</span> in KOReader:</p>

        <img loading="lazy" src="pictures/styletweaks_main.png" style="width:450px;">

    <div class="L3-Smaller-heading">1. Built-in style tweaks</div>

    <p><span class="highlight">This heading is new, and the screenshot above and below. Anything to add?</span></p>
    

<p>These tweaks are included in KOReader. They are the easiest to use since you just enable them from the menu to use them. You don't need to write any CSS code:</p>

    <div class="menu-breadcrumbs">MENÚ SUPERIOR / <img class="img_inline" src="pictures/top_document.svg" style="width:26px;"> / Style tweaks</div>

    <p>They come in many categories. To apply a tweak to the <b>current book only</b>, tick the checkbox. If you want to get more information about this tweak or enable it for <b>all the books</b>, long-press on its name. A dialog will appear:</p>

    <img loading="lazy" src="pictures/styletweaks_dialog.png" style="width:500px;">

        <ol>
            <li>This area shows the name and description of the tweak</li>
            <li>This box shows the CSS code of the tweak. You can tap on this area to copy the code to the clipboard. Then you can paste and modify this code in your <span class="ui">Book-specific tweak</span> as explained under the next heading.</li>

            <li><span class="ui">Show in action list</span> button allows you to toggle this tweak with a gesture or add it to a <span class="ui">Quick Menu</span>. See the heading named <b>"How to use tweaks efficiently"</b> below for more info. </li>

            <li><span class="ui">Use on all books</span> button activate this tweak for all your books. A <b>star (★)</b> will appear next to its name in the menu, indicating that this tweak will be applied to all books. You can disable this with the same steps.</li>
        </ol>


    <div class="L3-Smaller-heading">2. Book-specific tweak</div>
        <p>As you can guess from its name, this type of tweaks are only active for the book which you created them in. This feature is more useful for testing your tweaks or if you need to fix something on the current book and you know that you won't need it on other books. After creating this type of tweak, if you decide that you will need it on other books too (i.e. from the same publisher), you can convert it to a <span class="ui">user style tweak</span>, which we will explain next.</p>

        <p>To create a <span class="ui">book specific tweak</span>, use the integrated editor which you can find here:</p>

        <div class="menu-breadcrumbs">MENÚ SUPERIOR / <img class="img_inline" src="pictures/top_document.svg" style="width:26px;"> / Style tweaks / Book-specific tweak</div>

        <div class="tip"><p style="text-indent: 0rem;"><span class="label_green">TIP</span> In the editor we have a <span class="ui">CSS</span> menu on the bottom toolbar. This menu contains many useful CSS syntax and properties. When you open this menu please first read the <span class="ui">Long-press for info</span> help. Also you can long-press on CSS items in this menu to see a description.</p></div>


    <div class="L3-Smaller-heading">3. User style tweaks</div>

        <p>These group of tweaks are different from the previous ones in the way they are created. Also unlike the previous type, they are not limited to a single book. They can be applied globally to all of your books.</p>

        <p>Procedure is roughly like this, which we will explain in detail:</p>

        <ol>
            <li>Create your user tweak file</li>
            <li>Transfer it to your device</li>
            <li>Enable your tweak from the menu</li>
        </ol>

        <br>
        <p><b>1. Creating the user tweak file:</b></p>
        <p>A <span class="ui">user style tweak</span> is actually a normal text file with a <b>.css</b> extension. You can create this file:</p>

        <ul>
            <li>On your computer</li>
            <li>On your device if it has a text editor (like Android OS based devices)</li>
            <li>In KOReader's integrated text editor which you can find in plugins</li>
        </ul>

        <p>You can copy / paste the examples we mentioned above to your file.</p>

        <br>

        <p><b>2. Transferring the file to your device:</b></p>
        <p>After creating the file(s) which contain your CSS rules, save or transfer them to the <span class="ui">styletweaks</span> folder under your KOReader installation. Give the files descriptive names because filename will be the title of the tweak in the KOReader menu system. You can use underscores "<b>_</b>" in your filenames, they will be treated as spaces in the menu. <b>You need to restart KOReader after transferring your files so it can load them.</b></p>

        <br>

        <p><b>2. Enabling the tweak:</b></p>
        <p>After the restart, open a book and go to this menu:</p>

        <div class="menu-breadcrumbs">MENÚ SUPERIOR / <img class="img_inline" src="pictures/top_document.svg" style="width:26px;"> / Style tweaks / User style tweaks</div>
            
        <p>Now you should see your tweak in the list with a checkbox next to it. To apply your tweak to the <b>current book only</b>, tick the checkbox. If you want this tweak to be enabled for <b>all the books</b>, long-press on its name. A dialog will appear. Tap the menu item <span class="ui">Use on all books</span>. A <b>star (★)</b> will appear next to its name in the menu, indicating that this tweak will be applied to all books. You can disable this with the same steps. See below for an example:</p>

        <img loading="lazy" src="pictures/user_styletweaks_activation.png" style="width:400px;">

        <p>In the image above, I have 3 style tweak files in the <span class="ui">styletweaks</span> folder under my KOReader installation. First one is disabled because checkbox is empty. Second one is enabled for this book only since checkbox is marked but there is no star. Third one is enabled for all the books <b>(★)</b>.</p>

        <p>You might notice that there is also a <span class="ui">right triangle icon</span> next to the first tweak. This means that this tweak can be activated using gestures. This will explained in the next heading.</p>

        <div class="L3-Smaller-heading">How to use tweaks efficiently</div>

        <p>When creating your <span class="ui">user style tweaks</span> you can make multiple tweak files, each modifying some part of the book like in the example image above. You can have one file for the <b>headings</b>, others to modify <b>paragraphs</b>, <b>links</b> etc. This modular system allows you to enable tweaks depending on your document.</p>

        <p>As we said above, you can toggle <span class="ui">user style tweaks</span> from this menu location:</p>

        <div class="menu-breadcrumbs">MENÚ SUPERIOR / <img class="img_inline" src="pictures/top_document.svg" style="width:26px;"> / Style tweaks / User style tweaks</div>

    <br>

        <p>Also we have easier ways to toggle your style tweaks than going to the menu every time.</p>
        
        <p><b>1. You can assign a gesture to a tweak</b></p>
        <p>To do this, first we have to add our <span class="ui">user style tweak</span> to the list of gesture actions:</p>
           
            <ul>
                <li>Go to the <span class="ui">user style tweaks</span> menu and long-press on your style tweak</li>
                <li>In the dialog press the button <span class="ui">Show in action list</span></li>
                <li>A <span class="ui">right triangle icon</span> will appear next to your style tweak in the menu</li>
            </ul>

            <p>You can see it in the example image above, next to the <b>Adjust margins</b> style tweak. Now this style tweak is added to the actions list. You can find it under <span class="ui">Gesture Manager > Reflowable documents</span> category. It will be at the end of the list.</p>

<br>

        <p><b>2. You can add a tweak to your Quick Menu</b></p>

        <p>To add a tweak to your <span class="ui">Quick Menu</span>, first it has to be added to the actions list as described in the heading above. Then you can follow the instructions under the <a href="#quickmenu">Quick Menu</a> section of this guide. </p>

        <p>You can even combine both methods and create a special <span class="ui">Quick Menu</span> for your style tweaks and then assign it to a gesture. This way, with a simple gesture you can access all your style tweaks and activate them as needed.</p>


    <div class="L3-Smaller-heading">Finding elements for modifying</div>

    <p>Note that in some books, titles might not be in <b>&lt;H1&gt; or &lt;H2&gt;</b> elements, but in something like <b>&lt;p class="tit123"&gt;</b>. You can find which selectors are used for a part of text by checking the source. To achieve this, select the text around the element which you are interested in, and choose <span class="ui">View HTML</span> from the dialog. In the example above, your style tweak would look like this:</p>

    <p><b>P.tit123 { border-top: 2px solid black; }</b></p>

    <p>instead of this:</p>
    
    <p><b>H1 { border-top: 2px solid black; }</b></p>








<!-- ANCHOR BOOKMARKS, HIGHLIGHTS AND NOTES -->

<div class="L1-Chapter-heading" id="L1-bookmarks">MARCADORES, SUBRAYADOS Y NOTAS</div>

    <p>
    KOReader gives you options to interact with your book like you can do with a real book. Many settings of the bookmark window can be changed here:</p>


    	<div class="menu-breadcrumbs">MENÚ SUPERIOR / <img class="img_inline" src="pictures/top_bookmark.svg" style="width:26px;"> / Configuraciones / Bookmarks</div>

    
    <br>

    <p><b>BOOKMARKS:</b></p>
    
    <p>You can add (and remove) a bookmark by pressing the upper right corner. This is the equivalent of folding the corner of a page on a real book and shows a similar icon when you enable it.</p>

    <br>

    <p><b>HIGHLIGHTS:</b></p>
    
    <p>You can highlight text in 4 different styles. In the image below, you can see a normal paragraph followed by different styles of highlights. <span class="ui">Lighten</span> (with gray background), <span class="ui">Underline, Strikeout</span> and <span class="ui">Invert</span>.</p>


    <img loading="lazy" src="pictures/highlight_styles.png" style="width:70%;">

    <p>You can use all these styles at the same time, like they are different colored highlight markers. Or you can decide your favorite style and set it as default from this menu by long pressing:</p>

<<<<<<< HEAD
    <div class="menu-breadcrumbs">MENÚ SUPERIOR / <img class="img_inline" src="pictures/top_document.svg" style="width:22px;"> / Highlight style</div>
=======
    <div class="menu-breadcrumbs">MENÚ SUPERIOR / <img class="img_inline" src="pictures/top_document.svg" style="width:22px;"> / Estilo del marcador</div>
>>>>>>> 322d1309

    <br>

    <p>Also if you have a device with a color screen, you can create highlights in different colors:</p>

    <div class="menu-breadcrumbs">MENÚ SUPERIOR / <img class="img_inline" src="pictures/top_document.svg" style="width:22px;"> / Highlights / Highlight color</div>

    <img loading="lazy" src="pictures/highlight_colors.png" style="width:40%;">

    <p>Some tips for color highlights:</p>

    <ul>
        <li>You can change the color of an existing highlight by tapping on it and choosing <span class="ui">Color</span> from the popup menu.</li>

        <li>You can combine the colors with different highlight styles like <b>Underline</b> and <b>Strikethrough</b> to create a powerful highlighting system. For example you can use a <span style="text-decoration: line-through; font-weight: bold; color: red;">red strikethrough</span> style for removals or <span style="text-decoration: underline; font-weight: bold; color: orange;">orange underline</span> style for important points etc.</li>
    </ul>

<div class="L3-Smaller-heading">Setting the defaults for highlights</div>
	<p><b></b></p>

    <img loading="lazy" src="pictures/highlight_defaults.png" style="width:40%;">

    <ol>
        <li>In the highlights menu you can long-press on a highlight type to set it as default (★)</li>
        <li><b>After selecting a color</b>, you can long-press on the color name in this menu to set that color as default (★)</li>
        <li>You can press the <span class="ui">Apply current style and color to all highlights</span> option to make all the highlights in the current book same. <b>Be careful, there is no undo!</b></li>
    </ol>

    <br>

    <p><b>NOTES:</b></p>
    
    <p>You can also add notes to your highlights. Just tap on a highlight and choose <span class="ui">Add note</span> from the popup menu. You can also choose a <span class="ui">Note marker</span> that shows which highlights contain a note. There are three styles: <span class="ui">Underline, Side line</span> and <span class="ui">Side mark</span> (which is the pencil icon shown on the right side of the picture below):</p>



    <img loading="lazy" src="pictures/note_marker.png" style="width: 70%;">

    <p>To enable this feature and choose a <span class="ui">Note marker</span> style, go to:</p>

    <div class="menu-breadcrumbs">MENÚ SUPERIOR / <img class="img_inline" src="pictures/top_document.svg" style="width:22px;"> / Highlight style / Note marker</div>


    
<div class="L2-Sub-heading" id="L2-howtohighlight">Modos de subrayado en KOReader</div>

    <p>
    KOReader has two highlighting modes for different use cases:</p>



<div class="L3-Smaller-heading">Normal mode</div>

    <p><span class="ui">Normal mode</span> is similar to selecting a text with your finger on a phone/tablet and more suitable if your highlights are shorter than one page.</p>

    <ol>
        <li>Long-press on the starting word</li>
        <li>Move your finger to the end of the passage</li>
        <li>Release finger</li>
    </ol>

    <p>When you reach page boundaries, KOReader will turn the page for you to continue highlighting <b>(only in EPUB/HTML documents)</b>. You can disable this feature from:</p>

    <div class="menu-breadcrumbs">MENÚ SUPERIOR / <img class="img_inline" src="pictures/gear.svg" style="width:22px;"> / Taps and gestures / Long-press on text / Auto-scroll when selection reaches a corner</div>

    <br>

<div class="L3-Smaller-heading">Select and highlight mode</div>

    <p>When you reach page boundaries, KOReader will turn the page for you to continue highlighting <b>(only in EPUB/HTML documents)</b>. You can disable this feature from:</p>

    <div class="info"><span class="label_blue">INFO</span> If you have dictionary lookup enabled, when you long-press a word, you have to drag your finger to initiate this mode.</div>
        
    <div class="menu-breadcrumbs">MENÚ SUPERIOR / <img class="img_inline" src="pictures/gear.svg" style="width:22px;"> / Taps and gestures / Long-press on text / Dictionary on single word selection</div>

    <br>

    <p><b>How to highlight:</b></p>

    <img loading="lazy" src="pictures/highlight_menu.png" style="width: 60%;">

    <ol>
    <li>Long-press (or drag if dictionary lookup is enabled as described above) on the starting word, popup menu will show up.</li>
    <li>Tap on <span class="ui">Select</span>, now you are in highlighting mode. When you are in this mode, you will see an indicator at the upper left corner of the screen (which you can tap on it to get more information). You can cancel highlighting by tapping on the beginning of highlight again. You can turn pages with taps/swipes and freely navigate the document (TOC, skim etc) in this mode.</li>
    <li>Long-press (or drag if dictionary lookup is enabled as described above) on the ending word for your highlight, menu will show up again.</li>
    <li>Tap <span class="ui">Highlight</span> this time to finish highlighting the passage.</li>
    </ol>

    <p>This dialog normally opens at the center of the screen. If you want this dialog to open closer to your highlight location, you can change the <span class="ui">center</span> option here to <span class="ui">gesture position</span> (located on the second page of this menu):</p>

    <div class="menu-breadcrumbs">MENÚ SUPERIOR / <img class="img_inline" src="pictures/gear.svg" style="width:22px;">/ Toques y Gestos / Long-press on text / Highlight dialog position</div>

    <div class="tip"><span class="label_green">TIP</span> There is a <b>faster</b> method for this mode if you don’t need <b>long-press menu items</b> shown above. You can disable the popup menu completely so when you long-press on a word you will immediately enter the <span class="ui">Select and highlight</span> mode. This method is much faster and you can highlight any length of text with just two taps. To use this method enable this option:

    <div class="menu-breadcrumbs">MENÚ SUPERIOR / <img class="img_inline" src="pictures/gear.svg" style="width:22px;"> / Taps and gestures / Long-press on text / Select and highlight</div>

    </div>



    <div class="tip"><span class="label_green">TIP</span> KOReader can highlight a passage in different styles. If you use <span class="ui">Lighten</span> option, text background will be gray. Due to e-ink limitations, screens can’t change from white to gray directly, so highlighted part first has to turn black and then gray. If you want to avoid this flashing, you can choose <span class="ui">Inverted</span> as your highlight style. In this mode text background will be black so it can be set without flashing. You can adjust these highlighting options from:

<<<<<<< HEAD
    <div class="menu-breadcrumbs">MENÚ SUPERIOR / <img class="img_inline" src="pictures/top_document.svg" style="width:22px;"> / Highlight style</div>
=======
    <div class="menu-breadcrumbs">MENÚ SUPERIOR / <img class="img_inline" src="pictures/top_document.svg" style="width:22px;"> / Estilo del marcador</div>
>>>>>>> 322d1309

    </div>


    <div class="tip"><span class="label_green">TIP</span> You can add multiple highlights and notes to the same section of text. If they are overlapping, when you tap on a highlight you will be presented with a menu to choose which highlight you want to edit.
    </div>

  
<div class="L3-Smaller-heading">Selecting punctuation while highlighting</div>

    <p>
    When you are highlighting, KOReader tries to include the related punctuation marks around your selection. For example if you highlight from the first word to the last word of a sentence, KOReader will automatically include the punctuation marks at the both ends of the sentence to your highlight.</p>
    
    <p>When you tap on an already highlighted text <b>with a note added</b>, you will see this popup menu. Tap on <span class="ui">Edit highlight</span> to open the menu above where you can edit both the highlight and the contained note:</p>


<div class="L2-Sub-heading" id="L2-editinghighlight">Editing highlights</div>

    <p>When you tap on an already highlighted text <b>(without a note)</b>, you will see this popup menu. <span class="ui">Delete</span> and <span class="ui">Add note</span> items are clear. Bottom row menu items are used to extend or shrink the highlight.</p>

    <img loading="lazy" src="pictures/highlight_edit.png" style="width: 70%;">

    <div class="info"><span class="label_blue">INFO</span> This adjustment works only on reflowable documents like EPUBs. If you want to extend or shrink a highlight on PDFs, you have to delete it and highlight again due to the limitations of the PDF format.</div>

    <p>When you tap on an already highlighted text <b>with a note added</b>, you will see this popup menu. Tap on <span class="ui">Edit highlight</span> to open the menu above where you can edit both the highlight and the contained note:</p>

    <img loading="lazy" src="pictures/note_edit.png" style="width: 40%;">

    <p>On your <span class="ui">Bookmarks</span> page you can filter the view to see only one type of bookmark by pressing the menu icon ( <img class="img_inline" src="pictures/top_hamburger.svg" style="width:22px;"> ) You can also filter by highlight style:</p>

    <img loading="lazy" src="pictures/bookmark_filter.png" style="width: 100%;">


    
<div class="L3-Smaller-heading">Editing the text of a highlight</div>

    <p>In addition to adding a note, KOReader also allows you to edit the highlighted text itself that is shown in your <span class="ui">Bookmarks list</span>. In some situations this might be more useful than adding a note to a highlight. For example imagine that you are reviewing a text. You want to highlight a sentence which contains many dates and one of the dates is wrong. When you want add a note to point to this mistake, you need to specify in your note, which one is wrong. But if you edit the text of a highlight, you can directly write <b>"(this date needs to be checked)"</b> next to the problematic date.</p>
    
    <p>Note that this editing <b>doesn't change</b> the book content or the highlighted passage on the page. You will still see the same highlighted sentence in the reader. Your edit will be visible in the <span class="ui">Bookmarks list</span>. And when you export your highlights later, edited text will be the one that is exported.</p>
    
    <p>To edit a highlight text, you can:</p>
        <ol>
            <li>Tap on the highlight</li>
            <li>Tap <span class="ui">Details</span> from the popup menu</li>
            <li>Tap <span class="ui">Edit text</span> from the details dialog</li>
        </ol>
        
        
        <p>Also you can do it from the Bookmarks window:</p>

    <ol>
        <li>Go to the <span class="ui">Bookmarks list</span> via menu or gesture</li>
        <li>Long press on the highlight you want to edit</li>
        <li>Press <span class="ui">Edit text</span> in the menu</li>
        <li>Change the text in the dialog and press the <span class="ui">Save</span> button</li>
    </ol>

    <p>If you want to <b>revert</b> an edited text to the original highlight, follow the steps above and at the step <b>3</b>, instead of <span class="ui">Edit text</span>, press the <span class="ui">Reset text</span> button.</p>


<div class="L3-Smaller-heading">Changing how the added notes are shown in the Bookmarks List</div>

    <p>Normally when you open the Bookmarks list, only the content of your highlights are shown. If you added a note to a highlight, you will only see a pencil icon in the Bookmarks list. You can long-press on an item in this list to show (and edit) the added note. If you want to see the note text too in your <span class="ui">Bookmarks list</span> you can set it from here:</p>

    <div class="menu-breadcrumbs">MENÚ SUPERIOR / <img class="img_inline" src="pictures/top_bookmark.svg" style="width:22px;"> / Configuraciones / Bookmarks / Show in items</div>

    <p>You can choose to show:</p>
    <ul>
        <li><b>Only</b> highlight text (default behavior)</li>
        <li><b>Both</b> highlight text and the note</li>
        <li><b>Note if there is one</b>, otherwise highlight text</li>
    </ul>

    <div class="tip"><span class="label_green">TIP</span> Normally number of items in the bookmarks window is static and divided equally. If you want a more flexible layout, you can change the <span class="ui">Max lines per bookmark</span> setting from here:
    
    	<div class="menu-breadcrumbs">MENÚ SUPERIOR / <img class="img_inline" src="pictures/top_bookmark.svg" style="width:26px;"> / Configuraciones / Bookmarks / Max lines per bookmark</div>

    </div>

<div class="L2-Sub-heading" id="L2-exportinghighlights">Exportar subrayados</div>

    <p>
    This versatile plugin can export your highlights to <b>local files</b> or <b>online services</b>.</p>

    <ul>
        <li><span class="ui">Move to archive</span> plugin menu</li>
        <li>With a gesture or</li>
        <li>Texto (.txt)</li>
    </ul>

    <p>KOReader provides different ways of exporting your highlights and notes from your reader device:</p>

    
<div class="L3-Smaller-heading">1. Export Highlights plugin</div>
    
    <p>
    This versatile plugin can export your highlights to <b>local files</b> or <b>online services</b>.</p>

        <br>

    <p><b>Local export</b></p>
    
    <p>You can export your highlights to your device in these file formats:</p>
    <ul>
        <li>Text (.txt)</li>
        <li>HTML (.html)</li>
        <li>Markdown (.md)</li>
        <li>Kindle Clippings (.txt)</li>
        <li>JSON (.json)</li>
    </ul>
        
    <p>You can choose your preferred export formats from:</p>

    <div class="menu-breadcrumbs">MENÚ SUPERIOR / <img class="img_inline" src="pictures/top_tools.svg" style="width:22px;"> / Export Highlights / Choose formats and services</div>

    <p>You can see the export location (and also change it if you want):</p>

    <div class="menu-breadcrumbs">MENÚ SUPERIOR / <img class="img_inline" src="pictures/top_tools.svg" style="width:22px;"> / Export Highlights / Choose export folder</div>
    
    <br>

    <p><b>Online services</b></p>
    
    <p>You can also export to these services over the network:</p>

    <ul>
        <li><a href="https://joplinapp.org/">Joplin</a> - a note taking application</li>
        <li><a href="https://readwise.io/">Readwise</a> - an online bookmarks/highlights application</li>
        <li><a href="https://github.com/usememos/memos">Memos</a> - a self-hosted open source memo hub</li>
        <li>
        <a href="https://flomoapp.com">Flomo</a> - an online note taking service</li>
        <li>
        <a href="https://www.xmnote.com/">XMNote</a> - an Android bookmark organizer in Chinese language</li>


    </ul>
        
    
    <p>You can find detailed setup instructions for these services on our related <a href="https://github.com/koreader/koreader/wiki/Highlight-export">wiki page</a>.</p>
    
    <br>

    <p>After selecting your formats, you can export the notes for the <b>current book</b> or <b>all the books in your library</b> from the same plugin menu.</p>
    <p>If you want to export only some of the books in your library, you can do this from the <span class="ui">File Browser</span>:</p>
    <ol>
        <li>Select multiple books in the <span class="ui">File Browser</span></li>
        <li>Tap on the menu button (shown as a check mark) at the top right corner</li>
        <li>Select <span class="ui">Export highlights</span> from the menu shown</li>
    </ol>

    <div class="tip"><span class="label_green">TIP</span> You can also export only some of these highlight styles: <b>lighten, underline, strikeout, invert</b>. Normally KOReader exports all of them. You can choose from:

    <div class="menu-breadcrumbs">MENÚ SUPERIOR / <img class="img_inline" src="pictures/top_tools.svg" style="width:22px;"> / Export Highlights / Choose highlight styles</div>
    
    </div>

    <div class="tip"><span class="label_green">TIP</span> You can assign export actions to gestures for quicker access. You can find these under the <span class="ui">Reader</span> category of the <span class="ui">Gesture Manager</span>.</div>


    <br>

<div class="L3-Smaller-heading">2. Using KoHighlights</div>

    <p>
        <span class="external">KoHighlights</span> is an external program that you can install on your computer. It can access your book notes and highlights when you plug your reader to your computer. Check the <a href="https://github.com/noembryo/KoHighlights">GitHub project page</a> for download and instructions.</p>

        <br>

<div class="L3-Smaller-heading">3. Using Calibre</div>

    <p>
        <span class="external">Calibre</span> is an external program that you can install on your computer. You can import highlights into your <span class="external">Calibre</span> database with its <span class="external">KOReader Sync</span> plugin. You can install the mentioned plugin within the <span class="external">Calibre</span> application. Check the <a href="https://calibre-ebook.com/">project page</a> for download and instructions.</p>

    
        <div class="info"><span class="label_blue">INFO</span> When you open a document in KOReader, it creates a directory alongside the document with same name as the document. This directory contains a .LUA file which includes all the highlights, notes and user options (formatting properties etc.) related to that document. You can manually backup/restore these directories.
        </div>



<!-- ANCHOR READING PDFS -->

<div class="L1-Chapter-heading" id="L1-pdfs">LEER PDFs</div>

<div class="L2-Sub-heading" id="L2-readingpdfs">Leer PDFs grandes en pantalla pequeña</div>
    <p>
    KOReader provides you many ways to read a PDF/DJVU document which is optimized for bigger page sizes (generally A4 or Letter) on your smaller screen device:</p>

	<br>

    <p><b>1. You can enable </b><span class="ui">Reflow</span></p>

    <div class="menu-breadcrumbs">MENÚ INFERIOR / <img class="img_inline" src="pictures/bottom_font.svg" style="width:22px;"> / Reflow</div>

    <p>Reflow tries to extract the text portion from your document (if it is available) and format it as a single column. Results are generally satisfactory. You can also set this as a <b>default</b> by tapping and holding on it.</p>

	<br>
    
	<p><b>2. You can enable</b> <span class="ui">Zoom To Content</span></p>

    <div class="menu-breadcrumbs">MENÚ INFERIOR / <img loading="lazy" class="img_inline" src="pictures/bottom_fit.svg" style="width:22px;"> / <img loading="lazy" class="img_inline" src="pictures/bottom_fit_content.svg" style="width:22px;"></div>
        
    <img loading="lazy" src="pictures/bottom_pdf_3.png" style="width: 70%;">


    <p>With this option KOReader tries to crop margins from your document so text can look bigger on your screen. You can set <span class="ui">fit</span> to <span class="ui">width</span> in the same menu which will try to fit only page width instead of whole page, so your text will look bigger.</p>

	<br>

    <p><b>3. You can try to use your device in </b><span class="ui">Landscape orientation</span></p>

    <p>Then select an appropriate flow direction for your document from the same menu:</p>

    <div class="menu-breadcrumbs">MENU INFERIOR/ <img loading="lazy" class="img_inline" src="pictures/bottom_orientation.svg" style="width:22px;"></div>

	<br>
	
	<p><b>4. You can zoom to 100 percent size and instead scroll the screen to read different parts</b></p>
    

    <p>This is especially helpful with comic books. First enable <span class="ui">column mode</span> from this menu item:</p>

    <div class="menu-breadcrumbs">MENÚ INFERIOR / <img loading="lazy" class="img_inline" src="pictures/bottom_fit.svg" style="width:22px;"> / <img class="img_inline" src="pictures/bottom_fit_column.svg" style="width:22px;"></div>

    <p>Then select an appropriate flow direction for your document from the same menu:</p>
    
    <img loading="lazy" src="pictures/pdf_flow_types.png" style="width: 60%;">
    

    <ul>
        <li>For example if you are reading an article which has two columns, you will scroll down until the end of page reading left column then go to right upper side to continue reading right column:<br>
        <img class="img_inline" loading="lazy" src="pictures/flow_pattern_DRD.svg" style="width:50px;"><br></li>

        <li>Or if you are reading a comic book, you will want to go <b>“right / down left / right”</b> in a zigzag pattern:<br>
        <img class="img_inline" loading="lazy" src="pictures/flow_pattern_RDR.svg" style="width:50px;"></li>

        <li>For a Japanese comic book (right-to-left panel order) this might be the reverse:<br>
        <img class="img_inline" loading="lazy" src="pictures/flow_pattern_LDL.svg" style="width:50px;"></li>
    </ul>

    <p>In this mode you can also adjust <span class="ui">Horizontal/Vertical Overlap</span> and <span class="ui">Number of Columns</span> from the same menu to fit the text on your screen better. Feel free to experiment with these settings.</p>

    <div class="tip"><span class="label_green">TIP</span> When reading a PDF document, if you are in a zoomed in view other than 100% (column, row or manual) or in the <span class="ui">reflow mode</span>, you can tap the top left corner of screen to enter <span class="ui">flip mode</span>. This mode temporarily displays the full page without cropping, scaled to fit your screen. You can turn the pages in this mode. To exit, tap on this icon.</div>

<div class="L2-Sub-heading" id="L2-pdfbottom">Menú Inferior para PDF</div>

    <img loading="lazy" src="pictures/bottom_pdf_6.png" style="width: 60%;">


    <p><span class="ui">Contrast</span> setting adjusts black levels in your document. Be aware that same contrast value applies to both text and images in your document. If you set it very high, your images may become too dark.</p>

    <p><span class="ui">Dewatermark</span> removes watermarks from the rendered document. It can also be used to remove gray backgrounds. This feature can convert a grayscale or color document to black & white to produce more contrast for easier reading.</p>

    <p><span class="ui">Render quality</span> <b>(only active in Reflow mode)</b> sets the quality of text and image extraction processing and output. <span class="ui">High</span> is more pleasing but it can be much slower (several seconds for page turn) than <span class="ui">default</span> depending on your document. If your PDF/DJVU files are slow, this is the first setting you should check.</p>
        
    <hr>
        
    <img loading="lazy" src="pictures/bottom_pdf_7.png" style="width: 60%;">
    
    <p><span class="ui">Document language</span> sets the language that will be used by the OCR engine.</p>

    <p><span class="ui">Forced OCR</span> as the name says, forces the use of OCR even if the document has a text layer.</p>

    <p><span class="ui">Writing direction</span> <b>(only active in Reflow mode)</b> sets the direction of original document. Set this to <b>RTL</b> for languages like Arabic and Hebrew.</p>

    <p><span class="ui">Document columns</span> <b>(only active in Reflow mode)</b> sets the number of text columns in the original document.</p>
        
    <hr>

    <img loading="lazy" src="pictures/bottom_pdf_2.png" style="width: 60%;">

    <p><span class="ui">Auto straighten</span> feature can straighten the pages of a problematic document, for example pages of a PDF which are scanned with an angle. It is available in <b>PDF, DJVU, CBZ/CBT</b> documents and <b>image</b> files. To enable, choose the maximum tilt angle which KOReader will try to correct. If it doesn’t correct you might have to choose a bigger angle. Note that this feature <b>might slow down your reader</b> depending on several factors.</p>

    


<div class="L2-Sub-heading" id="L2-pdfhighlights">Saving highlights into PDF</div>

    <p>For saving your highlights, you can use the <span class="ui">Export highlights</span> feature of KOReader which is explained in a previous section.</p>
    <p>If you are making your highlights on a PDF document, KOReader can also save them directly to the PDF file. This can be useful in certain situations because with this method, your highlights become a part of the PDF file. This means you can see them on other applications or platforms without installing KOReader. For example if you are sending a file with highlights to another user, they don't have to install KOReader to see your highlights. You can just send the PDF file with your highlights saved into it and they can open and see them with a <b>compatible</b> PDF reader.</p>
    
    <div class="warning"><p style="text-indent: 0rem;"><span class="label_red">WARNING</span> If you are using the <span class="ui">Progress Sync</span> plugin, saving PDF highlights will change your file so your synchronization will fail. If you are planning to use both features, in the <span class="ui">Progress Sync</span> plugin's settings, change the <span class="ui">Document matching method</span> to <span class="ui">Filename</span> instead of the default <span class="ui">Binary</span> matching:
        <div class="menu-breadcrumbs">MENÚ SUPERIOR / <img class="img_inline" src="pictures/top_tools.svg" style="width:22px;"> / Progress sync / Document matching method</div>
    </p></div>

    <br>

    <p><b>Which PDF readers can show these highlights?</b></p>
    <p>PDF readers generally depend on some standard libraries to render PDF files. Two of the most known PDF libraries are <b>MuPDF</b> and <b>Poppler</b> libraries. KOReader uses the <b>MuPDF</b> library, so the highlights written to PDFs in KOReader are not currently visible on PDF readers which uses the <b>Poppler</b> library. You can find a compatibility list below. ✅ means you can see your KOReader highlights in this application, ❌ means you can't see them. And ⚠️ means the application needs some plugin to show them. List is ordered alphabetically within categories.</p>
        
            <div class="warning"><p style="text-indent: 0rem;"><span class="label_red">WARNING</span> This list is not complete and might not be up to date. So we suggest you to test the compatibility yourself. Simply make a highlight in KOReader, write it into the PDF file and try opening the file on your intended reader to check if the highlight is visible.</p></div>

        <div class="centering-div">
        <ul>
            <li>✅ Chrome Browser (All platforms)</li>
            <li>✅ Deepin Reader (Linux)</li>
            <li>✅ Firefox Browser (All platforms)</li>
            <li>✅ Ghostscript (All platforms)</li>
            <li>✅ MuPDF (Windows/Android)</li>
            <li>⚠️ Zathura (if MuPDF plugin is enabled)</li>
            <li>❌ Adobe Acrobat Reader</li>
            <li>❌ Evince (Linux)</li>
            <li>❌ Foxit Reader</li>
            <li>❌ LibreOffice Draw (as editor)</li>
            <li>❌ Moon Reader (Android)</li>
            <li>❌ Okular (Linux)</li>
            <li>❌ SumatraPDF (Windows)</li>
            <li>❌ Xpdf (Linux)</li>
            <li>❌ Xreader (Linux)</li>
        </ul>
        </div>

        <div class="L3-Smaller-heading">Important information about saving PDF highlights feature</div>
        <p>Since making highlights for later usage can involve significant effort, if you are planning to use this feature, you should understand how it works in order to avoid frustrating situations.</p>

        <p><b>QUICK SUMMARY:</b> If you want to be able to delete or export your PDF highlights later, you have to copy the <span class="ui">.sdr folder</span> associated with your book when you backup or copy your book to other devices. Without this folder, KOReader can still show the saved highlights but it can't know where they are in the file, so it can't modify them. Please continue reading for more information about this.</p>

        <br>

        <p><b>How normal highlights work in KOReader</b></p>

        <p>When you make a highlight in KOReader, whether the document is an EPUB or PDF, this highlight is written into a settings file. For example if you are reading <b>Alice in Wonderland.epub</b> you will have a folder named <span class="ui">Alice in Wonderland.sdr</span> in the same folder as your book. Your highlights will be kept in a file under this <span class="ui">.sdr folder</span>. Which means, if you delete this <span class="ui">.sdr folder</span> which is associated with your book, you will lose your highlights.</p>
            
        <br>

        <p><b>How PDF highlights work in KOReader</b></p>
        <p>PDF highlights feature works a bit different than the description above. As we mentioned before, when you save your PDF highlights, they will be directly written into the PDF file, which means they become a part of the file itself. That's why you can send this PDF to another user and they can see the highlights with a compatible PDF reader. They won't need your <span class="ui">.sdr folder</span> which contains a record of your highlights because now the highlights are embedded directly into the PDF file.</p>

        <p>Let's explain the problem which can arise when you are using this feature, on an example. Imagine that you are reading a PDF book on your <b>e-reader</b> with KOReader:</p>

        <ol>
            <li>You are making highlights and <span class="ui">Save highlights to PDF</span> option is enabled, so as you make these highlights, KOReader saves them to your PDF file.</li>
            <li>You want to continue reading the book on your <b>phone</b> with KOReader, so you copy this PDF file from your <b>e-reader</b> to your <b>phone</b> (but you didn't copy the <span class="ui">.sdr folder</span>, only the PDF file).</li>
            <li>When you open the book on your <b>phone</b> with KOReader, you will see that your highlights are still there.</li>
        </ol>

        <p>Now the situation on both of your devices looks identical. Both your <b>e-reader</b> and <b>phone</b> KOReader shows the PDF file with the same highlights. But it only <b>looks</b> identical, actually there is a big difference.</p>

        <p>KOReader on your <b>e-reader</b> has the knowledge of which highlights in this PDF file are made by KOReader because it has the <span class="ui">.sdr folder</span>. But KOReader on your phone doesn't have this knowledge. It only has the PDF file.</p>

        <p>Difference arises when you try to delete the pdf highlights or export them. Your <b>e-reader</b> can both delete these PDF highlights and export them. But your <b>phone</b> KOReader can't, because as we said, it doesn't have the <span class="ui">.sdr folder</span> of your book so the highlights in the book look like a part of the original book from its point of view.</p>

        <p>So in short, if you want to be able to delete or export your PDF highlights later, you have to copy the <span class="ui">.sdr folder</span> associated with your book when you backup or copy your book to other devices.</p>



<div class="L2-Sub-heading" id="L2-ocr">OCR (Reconocimiento Óptico de Caracteres)</div>
    <p>
    <b>OCR (Optical Character Recognition)</b> is the process of extracting text from images. In KOReader context, it is generally used for extracting text from scanned book pages in PDF files. KOReader relies on <a href="https://github.com/tesseract-ocr/tessdoc">Tesseract Open Source OCR Engine</a> for this task.</p>
    
    <p>To use this feature you need to:</p>
    <ol>
        <li>Install <span class="external">Tesseract</span> language data to your KOReader</li>
        <li>Add newly installed languages to koreader/defaults.lua configuration file (necessary only if your language is other than English or Chinese)</li>
    </ol>
    
    <div class="info"><span class="label_blue">INFO</span> Buttons on OCR menu <b>will not function</b> until you install the necessary Tesseract files. Details of this process can be read in our <a href="https://github.com/koreader/koreader/wiki/Dictionary-support#dictionary-lookups-in-scanned-pages">related wiki page</a>.</div>





<!-- ANCHOR READING COMICS AND MANGA -->

<div class="L1-Chapter-heading" id="L1-manga">READING COMICS AND MANGA</div>

    <div class="L2-Sub-heading" id="L2-mangarefresh">Ajuste del intervalo de refresco de página</div>

    <p>Comic books generally need more frequent page refreshes than the pure text content. For normal text, you can set your page refresh interval to high numbers without problem. But images can leave more residue and cause ghosting, especially depending on the panel of your e-reader.</p>

    <p>KOReader allows you to assign any gesture to switch to different refresh rates. For example you can set <b>swipe up left edge</b> for <span class="ui">every page</span> refresh when reading comics and set <b>swipe down left edge</b> for <span class="ui">every x page</span> refresh for text only books. So when you open a comic, you can switch to more frequent refresh with a simple tap or swipe (or vice versa).</p>
        
    <p>This action is under:</p>

    <div class="menu-breadcrumbs">MENÚ SUPERIOR / <img class="img_inline" src="pictures/gear.svg" style="width:22px;"> / Toques y Gestos / Gesture manager / Pantalla and lights section / Full screen refresh rate</div>



<div class="L2-Sub-heading" id="L2-panelzoom">Herramienta zoom a viñeta</div>
    
    <p>This feature makes reading comic books easier on smaller screens. You can enable it while you are reading a <b>PDF, DJVU, CBZ or CBT</b> document via:</p>

    <div class="menu-breadcrumbs">MENÚ SUPERIOR / <img class="img_inline" src="pictures/top_document.svg" style="width:22px;"> / Panel Zoom (manga/comic)</div>

    <p>When this option is enabled, KOReader tries to find the boundaries of rectangular panels on the screen. If you long-press on a panel, KOReader zooms in and shows just that panel.</p>
        
    <p>As you can guess, this feature works best with comics that has clean panel boundaries. Also there is no <b>page turn</b> in this mode to jump to the next panel due to this boundary problem. You have to close the zoomed in panel and long-press on the next one. To do this, just <span class="ui">swipe down</span> this zoomed in panel. Also you can use any <span class="ui">multiswipe gesture</span> (any combination of up, down, left, right) to exit this view.</p>
        
    <p>Procedure can be seen below:</p>
    
    <img loading="lazy" src="pictures/panel_zoom.png" style="width: 70%;">
    
    <p>If you want to use this feature with other file types like EPUB, FB2, HTML or image files, you should open the file with a different engine: In the <span class="ui">File Browser</span> long-tap on the file name, tap <span class="ui">Open with…</span> and select <span class="ui">MuPDF</span>.</p>


  
<div class="L2-Sub-heading" id="L2-manganextfile">Saltar al siguiente archivo</div>
    
    <p>When you reach the last page of a book, KOReader shows you a dialog. In this dialog there is an <span class="ui">Open next file</span> action which will open the next file in the same directory as the current book. So you can put your series in separate directories and read them one after another without going back to the <span class="ui">File Browser</span>.</p>
    
    <img loading="lazy" src="pictures/open_next_file.png" style="width: 60%;">
    
    <p> When opening this next file, KOReader skips the files that you have marked as <b>finished</b>. This feature is useful for example when you have a folder of manga files and you have already read some of them. You can mark a file as finished from the end of book dialog shown above. Also you can mark it from the <span class="ui">File Browser</span> by long-pressing on the file. After copying them to your device, you can: </p>
    
    <ul>
    <li>Open the <span class="ui">File Browser</span> in KOReader</li>
    <li>Long press on the ones you already finished and tap <span class="ui">Mark as finished</span></li>
    </ul>
    
    <p>Now you can read all the files by just tapping <span class="ui">Open next file</span> at the end of the book. KOReader will skip the ones you have already read.</p>


<div class="L2-Sub-heading" id="L2-mangaprepare">Optimizar manga para el lector</div>

    <p>
    If you like reading manga books on your e-ink device there are some tips that can make your experience better. Preparing your own manga files is the best solution if you're not satisfied with how comics look on your device.</p>
    
<div class="L3-Smaller-heading">Which file type to use</div>
    <p>File types like MOBI and EPUB are not suitable for handling primarily image content (e.g., manga/comics). <b>MOBI</b> support in KOReader is minimal to nonexistent, and <b>EPUB’s</b> text rendering priorities can cause problems when showing full-page images. For further technical details, please visit this <a href="https://github.com/koreader/koreader/issues/9163#issuecomment-1146637205">GitHub issue</a>.</p>
        
    <p>Your best option is building a <b>CBZ</b> file which works better in KOReader. A file with <b>.cbz</b> extension is a zip file (with no compression) that is a collection of images. It saves multiple images, commonly <b>.png</b> or <b>.jpeg</b> files, organized into pages of the comic. KOReader can also open <b>CBT</b> files, which are similar to <b>CBZ</b> files but use <b>TAR</b> archive format.</p>
    
    <p>Easiest way to convert a manga to <b>CBZ</b> is to get the manga as images from various websites, then convert them using <span class="external">Kindle Comic Converter</span> (<a href="https://github.com/ciromattia/kcc">https://github.com/ciromattia/kcc</a>). There are some useful settings like <b>auto-rotating two-page splits to landscape and applying dithering</b> so that eink-rendered gradients are smoothly dithered without jagged layers.</p>
    
<div class="L3-Smaller-heading">Which resolution to use</div>
    <p>The best results can be achieved by resizing your images to exactly your e-reader screen size. A screen-specific <b>CBZ</b> which targets the exact screen size of the device, prevents rescaling during reading. KOReader downscales your images to your screen size while reading but this is not recommended because KOReader adds a dithering pass before scaling and this causes loss of quality.</p>
    
    <p>But if you want to use your hand made <b>CBZ</b> on more than one device or you want to preserve high resolution for future proofing, your best option might be to make the <b>CBZ</b> for your highest resolution device. Or pick an arbitrary "high" resolution, possibly one that matches the source. <b>300 PPI</b> or better (up to <b>450</b> or even <b>600</b>), unless the source is lower of course. If we assume a screen size of <b>8", 1500×2000</b> is a good target resolution. For bigger images, you should try it on your device and see whether it can deal with it. Especially old Kindles with low memory can struggle with sizes like <b>3000×4000</b> for example. If you're automating the process, it might be worth considering creating both a lower and higher quality version (e.g., at <b>200/400</b> or <b>300/600</b> DPI).</p>
    
    <div class="info"><span class="label_blue">INFO</span> KOReader doesn't parse <b>spine page-progression-direction="rtl"</b> attribute of the books. So it doesn’t change page turning direction even though the file was created with right-to-left reading. Users can switch this via:
        
    <div class="menu-breadcrumbs">MENÚ SUPERIOR / <img class="img_inline" src="pictures/gear.svg" style="width:22px;"> / Taps and gestures / Page turns / Invert page turn tap and swipes / buttons</div>
    </div>
    
<div class="L3-Smaller-heading">Advanced preparation of manga</div>
    
    <p>The following is an example procedure to process one manga file:</p>

    <ul>
        <li>Download <span class="external">Kindle Comic Converter (KCC)</span> from <a href="https://github.com/ciromattia/kcc">https://github.com/ciromattia/kcc</a></li>
        <li>Download your manga from the source of your choosing (i.e. <span class="external">HakuNeko</span>)</li>
        <li>Unpack the manga file. Now you should have a directory that contains only images (or subdirectories with images, no archives)</li>
        <li>Process this directory with <span class="external">KCC</span>. Each directory will produce a single <b>CBZ</b> file, so if you want to make several volumes at once, select multiple directories at once</li>
    </ul>
    
    <p>Some useful settings of <span class="external">KCC</span>:</p>

    <p><b>Spread splitter:</b> This feature detects double pages and allows you to rotate or cut them in two.</p>

    <p><b>Upscaling:</b> Enlarge images that is smaller than your target resolution.</p>





<div class="L2-Sub-heading" id="L2-mangatips">Otros consejos sobre manga</div>
    


<div class="L3-Smaller-heading">Immersive mode in KOReader</div>
    
    <p>
    If you would like to enjoy your manga in a more immersive way, make sure that you selected the exact same resolution as your device’s screen resolution in <b>KCC</b> when creating your <b>CBZ</b> file. Also you can hide the bottom progress bar while reading your manga in KOReader. So you will have an immersive full screen view of your manga without obstructions.</p>

    
<div class="L3-Smaller-heading">Extra step for smooth gradients</div>

    <p><span class="label_red">!!! ADVANCED</span></p>
    
    <p>
    After using <span class="external">KCC</span> to create a <b>CBZ</b> file, you can apply additional <b>dithering</b> to the images. This way, eink-rendered gradients will be smoothly dithered without jagged layers. This step will produce fine-tuned manga volumes which look better in KOReader.</p>
    
    <p>You can use <span class="external">ImageMagick</span> to process your images. <span class="external">ImageMagick</span>, is a powerful open-source software suite for displaying, creating, converting, modifying, and editing raster images. You can download <span class="external">ImageMagick</span> and use it from the command line to process many images at once.</p>
    
    <ol>
        <li>Unpack the prepared <b>CBZ</b> file that you created with <span class="external">KCC</span>,</li>
        <li>Download the following file <a href="https://disk.yandex.com/d/glEebjmPYYp7og">dither_pack.zip</a> (located on <span class="external">Yandex Disk</span>) which contains two <b>batch files (.BAT)</b> and a <b>GIF</b> color template.</li>
        <li>Extract these three files next to your images that will be processed</li>
        <li>Edit the <b>_magick_manga_ditherN_resize.bat</b> and change the resolution to your device resolution (in both places in the <b>BAT</b> file).
        <p class="warning"><span class="label_red">WARNING</span> Next step will replace all the images in the directory with the processed ones. So make sure that you have a copy of them in some other directory if you want to keep the originals.</p>
        </li>
        <li>Run <b>_magick_manga_ditherN_resize.bat</b> to resize and dither the images.</li>
        <li>Assuming you have <b>7-Zip</b> installed, run <b>_batch_archive.bat</b> to pack all the processed images into a <b>CBZ</b> archive.</li>
    </ol>
    

    
<div class="L3-Smaller-heading">Reversing the page turn direction for authentic Japanese manga</div>

    <p><span class="label_red">!!! ADVANCED</span></p>
    
    <p>You can make KOReader turn pages from <b>Left to Right</b>, so that swipes and tap zones are swapped. To enable this, add the following lines:</p>
    


    <p style="text-indent: 0;">
            <span class="ui">
                ["/storage/emulated/0/Books/manga"] = {<br> ["inverse_reading_order"] = true,<br> ["kopt_zoom_direction"] = 0,<br> },
            </span>
    </p>
    
    <p>to this file:</p>

    <span class="ui">/koreader/settings/directory_defaults.lua</span>

    <p>where <b>/storage/emulated/0/Books/manga</b> is the absolute path to the directory containing your mangas. After this change, when you open a file from the mentioned directory, your swipes and tap zones will be swapped.</p>


<!-- ANCHOR MANAGING YOUR LIBRARY -->

<div class="L1-Chapter-heading" id="L1-managinglibrary">GESTIONA TU BIBLIOTECA</div>



<div class="L2-Sub-heading" id="L2-filebrowser">Uso del Navegador de archivos</div>

    <p>You will see the <span class="ui">file browser</span> interface when you run KOReader for the first time. It is one of the two main interfaces of KOReader. You will do all your file and folder operations here. You can access it from the reading screen by:</p>
    
    <div class="menu-breadcrumbs">MENÚ SUPERIOR /  <img class="img_inline" src="pictures/top_cabinet.svg" style="width:22px;"></div>

	<br>

    <img loading="lazy" src="pictures/file_browser_ui.png" style="width:80%;">

    <p>By default, <span class="ui">file browser</span> shows your <span class="ui">HOME</span> folder, which is your main library folder. You can change this by <b>long-pressing on any folder</b>. You can change <span class="ui">file browser</span>s many options like how books are displayed or sorted via the <span class="ui">MENÚ SUPERIOR</span> by swiping down from the top part of the screen.</p>

    <p><span class="ui">ABRIR CON:</span> KOReader tiene diferentes motores para renderizar diferentes tipos de archivos. En algunos casos, puedes abrir un archivo en un motor diferente para obtener otras funciones. Consulta las secciones <b>Ver archivos comprimidos</b> y <b>Ver archivos de imágenes</b> justo debajo.</p>

    <p><span class="ui">IGNORAR PORTADA:</span> Si por alguna razón desea desactivar la portada de este libro (puede tener una portada incorrecta o la portada no es muy legible en la pantalla de tinta electrónica), puede seleccionar este.</p>

    <p class="warning"><span class="label_red">WARNING</span> Be very careful when using the <span class="ui">reset</span> dialog and double check which items are marked, otherwise you can reset everything related to your book accidentally.</p>

    <p><span class="ui">ACTUALIZAR LA INFORMACIÓN DEL LIBRO EN CACHÉ:</span> KOReader almacena en caché los metadatos y la portada de un libro cuando lo agregas a la biblioteca. Si realizas algunos cambios en el libro después de copiarlo a tu dispositivo, es posible que sea necesario actualizar esta información. Si ves una portada o metadatos incorrectos, puedes actualizar la información del libro con este elemento del menú.</p>

    <p><span class="ui">IGNORE COVER:</span> If for some reason you want to disable the cover for this book (it may have wrong cover or cover is not very readable on the e-ink screen) you can select this.</p>

    <p><span class="ui">IGNORE METADATA:</span> If your book metadata is not correct, name field may show useless information. Select this option to show the file name instead of metadata.</p>

    <p><span class="ui">REFRESH CACHED BOOK INFORMATION:</span> KOReader caches a book's metadata and book cover when you add it to your library. If you make some changes to the book after copying to your device, this information might need to be updated. If you see wrong cover or metadata, you can refresh the book information with this menu item.</p>



<div class="L3-Smaller-heading">Working on multiple files</div>

    <p><span class="ui">File browser</span> allows you to perform some operations (like copying, moving, deleting, exporting highlights) on many files at the same time. For this procedure, first you have to select the files. Currently there are three different ways of selecting files for bulk operations in the <span class="ui">file browser</span>:</p>
        
    <p><b>- In the first method</b>, long press on a file name and choose <span class="ui">Select</span> from the popup dialog. This will activate the <span class="ui">Selection mode</span>. Now you can tap on other files to add them to the selection. When you finish selecting your files, tap on the <span class="ui">checkmark icon</span> at the <b>top right corner</b> of your screen. You can choose what to do with these files from the dialog. Or exit the selection mode from the same dialog.</p>

    <p><b>- In the second method</b>, press the <span class="ui">+ (plus) icon</span> at the <b>top right corner</b> and choose <span class="ui">Select files</span> from the dialog. This will activate the <span class="ui">Selection mode</span> and rest is the same as the first method above.</p>

    <p><b>- In the third method</b>, you can choose your files based on a <span class="ui"> File search</span>. This is useful if you need to perform an operation on many files distributed in different folders. For example you want to move all files in your collection authored by Tolkien, to a new folder. Steps for this action will be:</p>
    
    <ol>
        <li>From the <span class="ui">Top menu</span> press on the <span class="ui">Search tab</span> (with the magnifier icon) and choose <span class="ui">File search</span>.</li>
        <li>Check <span class="ui">Include subfolders</span> option if you want to search inside the folders too. You can check <span class="ui">Also search in book metadata</span> if you want KOReader to look in book's metadata. Otherwise KOReader will only look at the file names for the word you entered.</li>
        <li>You can start the search from your library <span class="ui">Home folder</span> or your <span class="ui">Current folder</span> by pressing on the respective button.</li>
        <li>After search is finished, you will see a file list (if your search term is found of course). Now you can tap on the <span class="ui">Hamburger icon</span> at the <b>top left corner</b> of the screen to enter the <span class="ui">Selection mode</span>.</li>
        <li> Tap on all the files you want to perform operations on and tap on the <span class="ui">Checkmark icon</span> at the <b>top left corner</b> of your screen. You will see a dialog which contains <span class="ui">Select in file browser</span>. Select this option. </li>
        <li>Now you will be back at the <span class="ui">File browser</span> and the files you selected in the <span class="ui">Search dialog</span> will also be selected here.</li>
        <li>Tap on the <span class="ui">Checkmark icon</span> at the <b>top right corner</b> of your screen. Now you can choose what to do with these files from the dialog.</li>
    </ol>





<div class="L3-Smaller-heading">Folder shortcuts</div>

    <p>KOReader allows you to add your favorite folders to a quickly accessible Folder shortcuts menu. For example if you have an <b>Archive</b> folder in your library that is under <b>Home>Articles>Scientific>Archived</b>, you can assign a folder shortcut to this <b>Archived</b> folder and access it quickly even while reading a book.</p>

    <p><b>Adding a folder shortcut:</b></p>
    <p>There are two ways of adding a folder to your <span class="ui">Folder shortcuts</span> list:</p>
    <ol>
        <li>When you are in the File Browser, tap right corner <span class="ui">+ (plus) menu</span> button then tap <span class="ui">Add to folder shortcuts</span> item and enter a descriptive name for this shortcut. <b>This will add the folder you are currently in.</b></li>
        <li>When you are in the File Browser, long-press on a folder name to open the context menu. Tap <span class="ui">Add to folder shortcuts</span> item and enter a descriptive name for this shortcut. <b>This will add the folder you pressed on.</b></li>
    </ol>

    <p>Folders which are in your <span class="ui">Folder shortcuts</span> list will have a <b>star (★)</b> in the <span class="ui">File Browser</span>.</p>

    <p>Es posible abrir sus <span class="ui">atajos a carpetas</span> desde el <span class="ui">navegador de archivos</span> o la <span class="ui">pantalla de lectura</span> mientras lee un libro.</p>
    
    <br>
    <p><b>Viewing your folder shortcuts:</b></p>
    <p>You can open your <span class="ui">Folder shortcuts</span> from the <span class="ui">File Browser</span> or <span class="ui">Reading screen</span> while reading a book.</p>
    <ul>
        <li><b>From the File browser:</b> Top right corner <span class="ui">+ (plus) menu</span> then choosing <span class="ui">Folder shortcuts</span> or assigning a gesture.</li>
        <li><b>From the reading screen:</b> By assigning a gesture to it.</li>
    </ul>

    <p> It is under the <span class="ui">File browser</span> section of the <span class="ui">Gesture manager</span>. You can learn how to set gestures in the relevant section of this guide.</p>





<div class="L2-Sub-heading" id="L2-viewingfiletypes">Ver otros tipos de archivo</div>



<div class="L3-Smaller-heading">Viewing text files</div>

    <p>If you have books in <b>.txt</b> format (which is more common in <b>Chinese</b> and <b>Cyrillic</b> languages), you can try enabling the <span class="ui">Auto-detect TXT files layout</span> feature. In some cases it can improve the rendering and make the text more "book like". When enabled, the rendering engine will use heuristics (text wrapped under some max line length, single or double blank lines marking paragraphs, indentation or centered text considered heading...) to guess how to better render the text and will try to create a <b>table of contents</b>.</p>

    <p>You can enable this feature here (which is visible only if you are reading a .txt file):</p>

    <div class="menu-breadcrumbs">MENÚ SUPERIOR / <img class="img_inline" src="pictures/top_document.svg" style="width:26px;"> / Style / Auto-detect TXT files layout</div>

    <p>Note that this feature might mess up ASCII art drawings and space character based formatting. If your book has these kind of features, it might be better to use the default mode in which, the text file is rendered <b>as is</b> in a monospace font.</p>



<div class="L3-Smaller-heading">Viewing archive files</div>

    <p>KOReader can read files stored/compressed in <b>ZIP</b> files. You can open <b>ZIP</b>, <b>CBZ</b> and <b>EPUB</b> (as they are <b>ZIP</b> archives too) files with the archive viewer to have a look at the contained files:</p>

    <ol>
    <li>In <span class="ui">File Browser</span> long-press the file name</li>
    <li>Tap <span class="ui">Open with…</span></li>
    <li>Tap <span class="ui">Archive viewer</span></li>
    </ol>

    <p>A ZIP file can contain many types of documents like html, txt or images. KOReader can open your ZIP file properly <b>only if you give it a hint for the type of file in the ZIP archive</b>. If you give your file only a <b>.zip</b> extension, KOReader will assume that this archive contains images and try to open it like a <b>CBZ</b> file.</p>

    <p>If the documents are not named like this, the wrong reader/format engine is likely to be used and you will see the <span class="ui">No reader engine for this file or invalid file</span> message. You can rename this file as explained above or long-press the filename and then choose <span class="ui">Open with...</span> to select the correct engine.</p>

    <p>If your zip file contains one of these types (instead of just images), please name it accordingly:</p>

    <ul>
        <li><b>FictionBook</b> - yourfilename.<b>fb2.zip</b></li>
        <li><b>HTML</b> - yourfilename.htm.zip / yourfilename.<b>html.zip</b></li>
        <li><b>Text log files</b> - yourfilename.<b>log.zip</b></li>
        <li><b>Markdown</b> - yourfilename.<b>md.zip</b></li>
        <li><b>Rich Text Format</b> - yourfilename.<b>rtf.zip</b></li>
        <li><b>Plain text</b> - yourfilename.<b>txt.zip</b></li>
    </ul>

    <p>If the documents are not named like this, the wrong reader/format engine is likely to be used and you will see the <span class="ui">No reader engine for this file or invalid file</span> message. You can rename this file as explained above or long-press the filename and then choose <span class="ui">Open with...</span> to select the correct engine.</p>

	<div class="L3-Smaller-heading">Viewing images</div>

    <p>You can open image files with the image viewer instead of opening as a book. Files opened like this don’t show up in your history and have better scaling and rotation support.</p>

    <ol>
    <li>In <span class="ui">File Browser</span> long-press the file name</li>
    <li>Tap <span class="ui">Open with…</span></li>
    <li>Tap <span class="ui">Image viewer</span></li>
    </ol>

	<div class="L3-Smaller-heading">Viewing Markdown files</div>

    <p>KOReader provides two options for reading Markdown documents.</p>
    <ol>
        <li>You can open the document directly like a book by tapping on it. This mode doesn't provide formatting. So your <b>.md</b> file will look like as it is opened in a text editor.</li>
        <li>You can convert your Markdown document to HTML. This action will render a HTML file from your Markdown document with the correct formatting and a <b>Table of Contents</b> created from the headings.</li>
    </ol>

    <p>To convert a <b>.md</b> file, long press on it in the <span class="ui">File Browser</span> and tap <span class="ui">Convert</span> from the popup menu. A new file with the same name but HTML extension will be created in the same directory. Be aware that conversion might take a while depending on your Markdown file and device speed.</p>


	<div class="L3-Smaller-heading">Setting file associations</div>
    
    <p>You can also set file associations for file types which KOReader doesn’t automatically recognize. To associate a file with one of the KOReader providers, first long tap on your file in the <span class="ui">File Browser</span> then choose a provider engine to handle this file. You can check:</p>

    <ul>
        <li><span class="ui">Always use this engine for this file</span> to associate this provider with this particular file only</li>

        <li>Or check <span class="ui">Always use this engine for file type</span> to associate this provider with all the files that has same extension as this one</li>

        <li>From the same dialog, you can see the associations you made by tapping on <span class="ui">View defaults for file types</span></li>
    </ul>
    
    <img loading="lazy" src="pictures/open_with_association.png" style="width:50%;">





<div class="L2-Sub-heading" id="L2-collections">Collections</div>

    <p>KOReader's <span class="ui">Collections</span> feature can help you with arranging your library more efficiently. As a very simple definition, collections are user created lists of your books. For example you can create two collections named <b>Fiction</b> and <b>Non-Fiction</b> to arrange your books accordingly. Of course you can also use folders to do this but using collections gives you more flexibility.</p>
    <p>Some advantages of collections compared to the folder based organization:</p>
    <ul>
        <li>Adding a book to a collection doesn't move the book file. So your books can be located in different folders but they can appear in the same collection.</li>
        <li>One book can be in many collections, which is not possible with folders. For example you can have a <b>Science Fiction</b> collection and <b>War Fiction</b> collection. A book can be added to both of these collections at the same time.</li>
        <li>You can trigger <span class="ui">profiles</span> with <span class="ui">collections</span>. This will be explained below if you are not familiar with the <span class="ui">profiles</span> feature of KOReader. (Of course you can trigger <span class="ui">profiles</span> with folders too but <span class="ui">collections</span> doesn't require you to move your books in order to use temporary <span class="ui">profiles</span> for example.)</li>
    </ul>

    <p>You can create collections to mirror any kind of categorization. Some example ideas:</p>
    <ul>
        <li><b>Genres:</b> Fiction, non-fiction, memoir...</li>
        <li><b>Book status:</b> Currently reading, want to read, next, did not finish...</li>
        <li><b>Series:</b> Lord of the Rings, Harry Potter...</li>
        <li><b>Document type:</b> Books, scientific articles, web articles...</li>
    </ul>



<div class="L3-Smaller-heading">Creating and modifying collections</div>
    <p>You can create collections from the <span class="ui">Collections</span> dialog located here:</p>

	<div class="menu-breadcrumbs">MENÚ SUPERIOR / <img class="img_inline" src="pictures/top_hamburger.svg" style="width:26px;"> / Collections</div>

	<p>You can access this dialog from the reader view or from the <span class="ui">File Browser</span>. When you open this menu, it will show you a list of your collections. By default you will see <span class="ui">Favorites</span> there as a collection item which includes the books you have already added to your <span class="ui">Favorites</span> list.</p>

	<ul>
		<li><b>Adding a new collection:</b> Use the hamburger menu <img class="img_inline" src="pictures/top_hamburger.svg" style="width:26px;"> located at the top left corner of this screen > <span class="ui">New collection</span></li>

		<li><b>Removing a collection:</b> Long tap on the collection name > <span class="ui">Remove collection</span></li>

		<li><b>Renaming a collection:</b> Long tap on the collection name > <span class="ui">Rename collection</span></li>

		<li><b>Changing the order of your collections:</b> Use the hamburger menu <img class="img_inline" src="pictures/top_hamburger.svg" style="width:26px;"> located at the top left corner of this screen > <span class="ui">Arrange collection</span></li>
	</ul>



<div class="L3-Smaller-heading">Adding books to your collections</div>

	<p>There are three different places in KOReader where you can add books to your collections:</p>

	<br>

	<p><b>1. From the File Browser and History screen</b></p>
	<p>You can add a book to your collections from the <span class="ui">File browser</span> or <span class="ui">History</span> screen. From the <span class="ui">History</span> screen you can add books <b>one at a time</b>. Long press on the book and choose <span class="ui">Collections...</span>. Then you can choose which collection(s) you want to add this book to.</p>
		
	<p>If you are adding several books, you can do this from the <span class="ui">File browser</span>. For multiple books this is the procedure:</p>
	<ol>
		<li>Long press on a book</li>
		<li>Choose <span class="ui">Select</span> from the popup menu</li>
		<li>Select other books</li>
		<li>Tap the <span class="ui">checkmark</span> (✔️) icon at the top-right corner</li>
		<li>Tap <span class="ui">Collections</span></li>
	</ol>
		
	<p>For adding a single book, just long-press on it in the <span class="ui">File browser</span> and choose <span class="ui">Collections</span> from the popup menu.</p>

    <br>

	<p><b>2. From the Collections menu</b></p>
	<p>This method allows you to add single and multiple books to your <span class="ui">Collections</span>. Biggest difference from the <span class="ui">File browser</span> method is that you can add <b>whole folders and their subfolders</b> to your collections at once. This is very useful if your books are already arranged in folders. For example if all your <b>science fiction</b> books are in a single folder, you can create a collection named <b>Science fiction</b> and add this folder at once.</p>

	<img loading="lazy" src="pictures/collections_features.png" style="width:50%;">

	
	<p>In the image above, <b>Box 1</b> shows the book adding options. You can reach this menu from the collections screen's hamburger menu:</p>

	<div class="menu-breadcrumbs">MENÚ SUPERIOR / <img class="img_inline" src="pictures/top_hamburger.svg" style="width:26px;"> / Collections / Your collection name / <img loading="lazy" class="img_inline" src="pictures/top_hamburger.svg" style="width:26px;"></div>

	<ul>
		<li><span class="ui">Add all books from a folder:</span> As its name says, this options allows you to select a folder to add all the books in it to this collection. Note that this option <b>doesn't add the books in subfolders</b> of the chosen folder. For example if you select your <b>Fiction</b> folder and you have folders named <b>Science Fiction</b> and <b>War Fiction</b> under it, they won't be added with this option.</li>
		<li><span class="ui">Add all books from a folder and its subfolders:</span> This is the option that will <b>add all the subfolders</b> of your chosen folder. Be careful with this option because it will go down all the way while adding the books. So if you have many levels of nested folders, there might be too many books than you thought.</li>
		<li><span class="ui">Add a book to collection</span>: This is the basic option that will allow you to add a single book.</li>
	</ul>



<div class="L3-Smaller-heading">Removing books from your collections</div>

        <p>You can remove a book from collections from the <span class="ui">File browser</span>, <span class="ui">History</span> screen or the <span class="ui">Collections</span> screen. In the <span class="ui">File browser</span> and <span class="ui">History</span> screens, long press on the book and choose <span class="ui">Collections...</span>. You will see a checkmark next to the collections that you added this book to. Uncheck the ones by tapping on it to remove the book from that collection. Also from the <span class="ui">Collections</span> screen, you can long press on a book and choose <span class="ui">Remove from collection</span>.</p>



<div class="L3-Smaller-heading">Arranging the books in your collections</div>

        <p>Collections can be very crowded but KOReader allows you to find your books easily by providing many filtering options. If you look at the image above, you can see the filtering options in <b>Box 2</b> and <b>Box 3</b>. <b>Box 2</b> allows you to filter by book status (new, reading, finished, on hold) and <b>Box 3</b> allows you to filter by book metadata (author, series, language, keywords). And also you can combine these two groups of filters like this example: <b>"Show me the new books in this collection which are written by Isaac Asimov <span class="ui">(Filter by authors -> Isaac Asimov)</span> that I haven't started yet <span class="ui">(Filter by status -> New)</span>."</b></p>
        
        <p>You can update the book metadata by long-pressing on the book in <span class="ui">File browser</span> and choosing <span class="ui">Book information</span> from the menu. In the popup window you can long-press on any field to change the metadata like <b>author</b> or <b>keywords</b>. You can also use <span class="external">Calibre</span> for this task, a third-party application which makes managing your book metadata much easier.</p>

        <div class="info"><span class="label_blue">INFO</span> Be aware that <span class="external">Calibre</span> changes the metadata within the book itself, so the changed metadata is visible outside of <span class="external">Calibre</span>. But KOReader doesn't change the book file, it only adds custom metadata as a file in the book's <b>.sdr folder</b>, so this metadata is visible in KOReader only.</div>



<div class="L3-Smaller-heading">Searching in collections</div>

        <p>There are two types of search you can perform in collections: You can search for a phrase <b>in the book titles and metadata</b> or you can also search <b>inside the book texts</b>. You can open the search dialog from:</p>

        <div class="menu-breadcrumbs">MENÚ SUPERIOR / <img class="img_inline" src="pictures/top_hamburger.svg" style="width:26px;"> / Collections / <img loading="lazy" class="img_inline" src="pictures/top_hamburger.svg" style="width:26px;"> / Collections search</div>

        <p>If you want to perform a search <b>in the book texts</b>, please keep these points in mind:</p>

        <ul>
            <li>This type of search is only available if you open the <span class="ui">collections</span> from the <span class="ui">file browser</span>. It is <b>not available</b> from the reading screen.</li>
            <li>This search can be slow (around 2 seconds per book in the collection). So if you have a crowded collection, it might take a long time.</li>
        </ul>

        <p>Search function depends on where you are in the <span class="ui">collections</span> window. If you are at the root level where you can see all your collections, search will be performed on all collections. If you want to search only in a specific collection, you have to tap and enter the collection. This is especially important if you are also searching in the book texts because it is a slow operation.</p>

        <p>When you perform a search, results will be automatically saved as a new collection.</p>



<div class="L3-Smaller-heading">Automatically synchronizing collections with folders</div>

    <p>After creating your collections and adding books to them, you will probably want to keep them in sync with some folders. For example imagine that you created a <b>Science Fiction</b> collection. And you also have a <b>SF</b> folder in your library where you put your science fiction books. If you want to make the <span class="ui">science fiction collection</span> update itself when you add a new file to this folder, you can do it with <span class="ui">connected folders</span> feature of the collections.</p>

    <p>With this feature you can connect one or more folders to your collection. After that, KOReader will (re)scan the folders to add or remove books from your collections in these conditions:</p>

    <ul>
        <li>When connecting a folder to a collection</li>
        <li>When including subfolders of a connected folder</li>
        <li>When showing the collection</li>
        <li>On program start</li>
    </ul>


    <p><b>How to connect a folder to your collection:</b></p>
        
    <img loading="lazy" src="pictures/collections_connect.png" style="width:50%;">

    <ol>
        <li>Go to the <span class="ui">Collections</span> screen that is seen in the image above.</li>
        <li>Long-press on the collection name which you want to connect folders <b>(1)</b>.</li>
        <li>Select <span class="ui">Connect folders</span> from the pop-up menu <b>(2)</b>.</li>
        <li><span class="ui">List of connected folders screen</span> will open.</li>
        <li>Add a folder by pressing the <span class="ui">PLUS icon</span> at the top left corner of that screen, which will open the <span class="ui">Folder chooser screen</span>.</li>
            
        <li>Repeat the last item if you want to connect more folders.</li>
    </ol>
        
    <p>Collections with connected folders will have a <span class="ui">folder icon</span> as you can see from the image above <b>(3)</b>.</p>

    <p>You might want to include subfolders of a folder too for synchronization. In the <b>step 4</b> above, when you open the <span class="ui">List of connected folders screen</span>, you can long-press on a folder to <span class="ui">include/exclude subfolders</span> from the popup menu.</p>

    <br>
    <p><b>How to disconnect a folder from your collection:</b></p>

    <ol>
        <li>Go to the <span class="ui">Collections</span> screen that is seen in the image above.</li>
        <li>Long-press on the collection name which you want to connect folders <b>(1)</b>.</li>
        <li>Select <span class="ui">Connect folders</span> from the pop-up menu <b>(2)</b>.</li>
        <li><span class="ui">List of connected folders screen</span> will open.</li>
        <li>Long-press on the folder which you want to disconnect and choose <span class="ui">Disconnect folder</span> from the popup menu.</li>
    </ol>



<div class="L3-Smaller-heading">Using Collections with Profiles</div>

    <p>Your collections can be used with the <span class="ui">profiles</span> feature of KOReader. If you don't know about <span class="ui">profiles</span> yet, here is a description from our <a href="#L2-profiles">Profiles</a> section:</p>

    <p>
        A <span class="ui">profile</span> is basically a set of actions that can be triggered with a single gesture (like a macro).</p>

        <p>As an example, imagine that when reading some type of books, you always:</p>
        <ul>
            <li>Rotate the screen to landscape orientation</li>
            <li>Increase the font size and contrast and</li>
            <li>Turn the screen light on</li>
        </ul>
        
        <p>With the profiles plugin, you can do all these at once with a single action.</p>

        <p>You can run a profile manually but real power of profiles can be unleashed with its <span class="ui">auto-execute</span> feature. Using this feature, you can trigger a profile depending on some conditions. Here is the link to the relevant section of the guide: <a href="#L2-profileautoexec">Profile auto-execution</a>. For now we will just explain one trigger condition here: <span class="ui">Collections</span>.</p>

        <p>Basically you can create some profiles and set them to auto-execute if an opened book is in some specific collection. Some useful examples:</p>

        <ul>
            <li>You can add all your manga to a <b>Manga</b> collection and make a profile to switch the page turn direction to <b>Right-To-Left</b> and to invert page turn taps and swipes when you open a manga book from this collection.</li>
            <li>You can add your comic books to a collection, which can trigger a profile to decrease the screen refresh interval to <span class="ui">every page</span> to avoid ghosting.</li>
            <li>You can add your problematic PDFs to a collection, so when you open them <span class="ui">Auto OCR</span> or <span class="ui">Reflow mode</span> is activated with a profile.</li>
        </ul>



<div class="L2-Sub-heading" id="L2-optimizing">Optimizar documentos EPUB/PDF para el lector</div>

    <p>KOReader can reflow PDF documents (this option can be found in the bottom menu while reading a fixed-layout document like PDF) to make them suitable for the small screens of e-readers. But for best results, you may want to convert your documents into more flexible EPUB format.</p>

    <p>Most widely used applications for converting or optimizing your document for your mobile reading device are <span class="external">Calibre</span> (<b>EPUB, Kindle</b> focused) and <span class="external">K2pdfopt</span> (<b>PDF</b> focused).</p>

    <p><a href="https://calibre-ebook.com/">Calibre</a> can convert your documents between many formats. It also has a built-in editor that allows you to edit e-books (and fix problems) in the most popular e-book formats, EPUB and Kindle. </p>

    <p><a href="https://www.willus.com/k2pdfopt/">K2pdfopt</a> optimizes PDF/DJVU files for mobile e-readers and smartphones. It works well on multi-column PDF/DJVU files and can re-flow text even on scanned PDF files. It can also be used as a general PDF copying/cropping/re-sizing/OCR-ing manipulation tool.</p>

    <p><a href="https://github.com/ocrmypdf/OCRmyPDF">OCRmyPDF</a> is a command line application which can add an OCR text layer to scanned PDF files (containing only images without text), allowing them to be searched or copy-pasted. It can especially be useful for reading old scanned books. It can also optimize the images for a smaller file size.</p>

    <p><a href="https://github.com/gildas-lormeau/SingleFile#install">SingleFile</a> is a browser extension for <b>Mozilla Firefox, Google Chrome</b> and <b>Microsoft Edge</b>. This extension allows saving a web page as a <b>single .html file</b> with all the resources (images, stylesheets, scripts) embedded.</p>



<div class="L2-Sub-heading" id="L2-metadatastorage">Book metadata storage options</div>

	<p><span class="label_red">!!! ADVANCED</span></p>

	<p>KOReader stores settings and extra information related to your books in the same directory as your book file. We call this <b>metadata</b> and it includes:</p>
	<ul>
		<li>Visual settings for the book</li>
		<li>Book reading progress</li>
		<li>Highlights, bookmarks and notes</li>
	</ul>
	
	<p>In a recent change, we added new ways of storing this metadata to solve certain problems related to synchronization between devices. Currently there are three different methods to store the metadata and each method has its own benefits/negatives.</p>

	<p>You can change this setting from this menu:</p>

	<div class="menu-breadcrumbs">MENÚ SUPERIOR / <img class="img_inline" src="pictures/gear.svg" style="width:26px;"> / Document / Book metadata location</div>

	
	<div class="warning"><p style="text-indent: 0rem;"><span class="label_red">WARNING</span> We strongly advise reading the section below to understand the differences and how each method works before making any changes. Otherwise there is a risk of losing your book settings, progress and annotations.</p></div>



<div class="L3-Smaller-heading">1. Individual metadata folders next to the book files - DEFAULT SETTING</div>

		<div class="menu-breadcrumbs">MENÚ SUPERIOR / <img class="img_inline" src="pictures/gear.svg" style="width:26px;"> / Document / Book metadata location: book folder</div>

	<p>This is the <b>default</b> method used on a new installation of KOReader. In this method, when you copy <b>Alice in Wonderland.epub</b> to your device and open it for the first time, a folder named <span class="ui">Alice in Wonderland.sdr</span> will be created in the same directory. This directory contains the files for your settings, annotations and book progress for this book.</p>

	<p><b><span class="label_green">Benefits</span></b></p>
		<ul>
			<li>You can manually backup and restore the settings for each book.</li>
			<li>When you perform directory synchronization or backups with a system like <b>Syncthing</b> or <b>Dropbox</b>, your settings will be synchronized alongside your books.</li>
			<li>You can rename the parent directories where your book resides, this doesn't confuse KOReader.</li>
		</ul>

	<p><b><span class="label_red">Negatives</span></b></p>
		<ul>
			<li>If you reorganize your library by moving/renaming the book files or their accompanying .sdr folder outside of KOReader file browser, you will lose metadata of those books without any warning.</li>
			<li>These <b>.sdr</b> folders will be visible when you browse your library directories with another file browser or from your computer, which may clutter your view.</li>
		</ul>
	


<div class="L3-Smaller-heading">2. Metadata directories under a single KOReader directory</div>

	<div class="menu-breadcrumbs">MENÚ SUPERIOR / <img class="img_inline" src="pictures/gear.svg" style="width:26px;"> / Document / Book metadata location: .../koreader/docsettings</div>

<p>This method is essentially same as the default one above. The difference is, in this method, all <b>.sdr</b> folders of your books will be under a single directory <b>which is under the KOReader main directory structure</b>, instead of your library directory, next to the book files.</p>

	<p><b><span class="label_green">Benefits</span></b></p>
	<ul>
		<li>Book <b>.sdr</b> folders will only be visible to and used by KOReader. They won't clutter your view of your library directories when you browse your library with another file browser or from your computer.</li>
	</ul>

	<p><b><span class="label_red">Negatives</span></b></p>
	<ul>
		<li>If you reorganize your library by moving/renaming the moving/renaming library directories, book files or their accompanying .sdr folder outside of KOReader file browser, you will lose metadata of those books without any warning.</li>

		<li>Since your book metadata will not be in your library folders, any synchronization or backups of your library will not include them.</li>
	</ul>



<div class="L3-Smaller-heading">3. Individual HASHED metadata directories under a single KOReader directory</div>

	<div class="menu-breadcrumbs">MENÚ SUPERIOR / <img class="img_inline" src="pictures/gear.svg" style="width:26px;"> / Document / Book metadata location: .../koreader/hashdocsettings</div>

	<p>This method is similar to the previous one as the <b>.sdr</b> folders will be under an internal directory. But this method is developed to address the shortcomings of the previous method. Because, normally if you rename a book outside KOReader (with the native file manager/reader of the device or from a connected computer), its <b>.sdr</b> folder name will no longer match and your metadata for that book will be lost. <b>If you are only using the KOReader File Browser for file operations, this is automatically handled so there are no repercussions.</b></p>
	
	<p>In this <b>HASHED</b> method, <b>.sdr</b> folders are not identified by the filepath/filename of the book. Instead, a partial <b>MD5 hash</b> will be used to link the books to their settings. This hash is used as a unique ID for the book and it is calculated based on the <b>contents of the book file</b>. Also same hash is used for naming its .sdr folder.</p>
		

	<p><b><span class="label_green">Benefits</span></b></p>
		<ul>
			<li>Book <b>.sdr</b> folders will only be visible to and used by KOReader. They won't clutter your view of your library directories when you browse your library directories with another file browser or from your computer.</li>

			<li>You can rename, move, and copy your books with another file browser or from your computer. KOReader will still recognize the books after these operations.</li>

			<li>In this method, KOReader associates the same <b>.sdr</b> folder with all copies of the book, even if these copies are on different devices. For example if you are using <b>Syncthing</b>, this method enables you to sync your <span class="ui">/hashdocsettings</span> folder alongside your book files, across many devices that all have KOReader installed. Despite the different relative paths of those books on each device, you can still get your annotations and progress synchronized across your devices. This isn't possible with other methods.</li>
		</ul>

		<p><b><span class="label_red">Negatives</span></b></p>
		<ul>
			<li>Any operations that modify the file directly (such as writing highlights into PDFs or downloading from <b>Calibre</b>) will change the file so its <b>MD5 ID will change</b> (unlike renaming or moving which is safe with this method). In this case KOReader wouldn't be able to recognize the book so these books will lose their metadata.</li>

			<li>Calculating file IDs may slow down <span class="ui">File browser</span> navigation when browsing larger directories.</li>
		</ul>



		

<!-- ANCHOR GESTURES AND KEYBOARD SHORTCUTS -->

<div class="L1-Chapter-heading" id="L1-gestures">GESTOS Y ATAJOS DE TECLADO</div>

    <p>
    There are many types of gestures you can use to control KOReader. Some gestures have limitations regarding where on the screen they can be used and which directions are supported. These limitations are indicated below.</p>

    <div class="L2-Sub-heading" id="L2-gesturetypes">Tipos de Gestos</div>

    <div class="info"><span class="label_blue">INFO</span> Some devices support only single touch so multi-finger gestures <b>are not available</b> on them.</div>



    <table align="center" style="border-collapse: collapse; width: 70%;  margin-left: auto; margin-right: auto; table-layout: fixed; border: none;">
        <tr style="border-bottom: 1px solid #ff8a46 !important; ">
            <td style="width: 25%;">
                <img loading="lazy" src="pictures/gesture_tap.png" style="width:100px;">
            </td>
            <td><p class="ui">TAP / DOUBLE TAP</p>
                <p>Single or double tap with <b>ONE</b> finger</p>
                <p><b>WORKS:</b> Anywhere on the screen</p>
            </td>
        </tr>

        <tr style="border-bottom: 1px solid #ff8a46 !important; ">
            <td><img loading="lazy" src="pictures/gesture_tapandhold.png" style="width:100px;"></td>
            <td>
                <p class="ui">TAP AND HOLD</p>
                <p>Single tap and hold with <b>ONE</b> finger</p>
                <p><b>WORKS:</b> Only on four corners</p>
            </td>
        </tr>
        <tr style="border-bottom: 1px solid #ff8a46 !important; ">
            <td><img loading="lazy" src="pictures/gesture_twofingertap.png" style="width:100px;"></td>
            <td>
                <p class="ui">Swiping motion with <b>ONE</b> finger</p>
        <p><b>WORKS:</b> Pantalla edges (HORIZONTAL and VERTICAL) Anywhere except edges (DIAGONAL)</p>
        <p><b>WORKS:</b> Only on four corners</p>
            </td>
        </tr>

        <tr style="border-bottom: 1px solid #ff8a46 !important; ">
            <td><img loading="lazy" src="pictures/gesture_pinch.png" style="width:100px;"></td>
            <td><p class="ui">Swiping motion with <b>TWO</b> fingers at the same time</p>
        <p>Same as zooming in and out on a phone or tablet.</p>
        <p><b>WORKS:</b> Anywhere on the screen</p>
        <div class="info"><span class="label_blue">INFO</span> This gesture may work less reliably depending on your device. If that’s the case please choose another gesture type.</div></td>
        </tr>
        <tr style="border-bottom: 1px solid #ff8a46 !important; ">
            <td><img loading="lazy" src="pictures/gesture_swipe.png" style="width:100px;"></td>
            <td><p class="ui">ONE FINGER SWIPE</p>
        <p>Swiping motion with <b>ONE</b> finger</p>
        <p><b>WORKS:</b> Pantalla edges (HORIZONTAL and VERTICAL) Anywhere except edges (DIAGONAL) </p></td>
        </tr>
        <tr style="border-bottom: 1px solid #ff8a46 !important; ">
            <td><img loading="lazy" src="pictures/gesture_twofingerswipe.png" style="width:100px;"></td>
            <td><p class="ui">TWO FINGER SWIPE</p>
        <p>Swiping motion with <b>TWO</b> fingers at the same time</p>
        <p><b>WORKS:</b> Anywhere on the screen</p></td>
        </tr>
        <tr style="border-bottom: 1px solid #ff8a46 !important; ">
            <td><img loading="lazy" src="pictures/gesture_multiswipe.png" style="width:100px;"></td>
            <td><p class="ui">MULTISWIPE</p>
        <p>More than one swipe done after each other without lifting your finger. For example like drawing the letter <b>U</b> (DOWN-RIGHT-UP)</p>
        <p><b>WORKS:</b> Anywhere on the screen</p></td>
        </tr>
        <tr>
            <td></td>
            <td><p>Icons by <b>Econceptive</b> from the <a href="https://thenounproject.com/econceptive/collection/touch-gesture/">Noun Project</a></p></td>
        </tr>
    </table>


    
<div class="L2-Sub-heading" id="L2-predefinedgestures">Gestos Predefinidos</div>
    <p>
    This table shows the gestures that comes with KOReader. You can change these gestures according to your preferences via:</p>


    <div class="menu-breadcrumbs">MENÚ SUPERIOR / <img class="img_inline" src="pictures/gear.svg" style="width:22px;"> / Gesture Manager</div>


    <div class="centering-div">

    <br>

    <div class="L3-Smaller-heading">CORNER TAP</div>
    
    <p><b>Top Left Corner</b> > Toggle page flipping</p>
    <p><b>Top Right Corner</b> > Toggle bookmark</p>
    <p><b>Opposing diagonal corners at the same time</b> > Take screenshot</p>

    <hr>

    <div class="L3-Smaller-heading">DOUBLE TAP</div>
    <p><b>↓ ↑</b> - Hojear documento</p>
    <p><b>↑ ←</b>: marcapáginas</p>

    <hr>

    <div class="L3-Smaller-heading">ONE FINGER SWIPE</div>
    <p><b>↑ ↓ ↑</b> - Capítulo anterior</p>
    <p><b>↓ ↑ ↓</b> - Siguiente capítulo</p>

    <hr>

    <div class="L3-Smaller-heading">MULTISWIPES</div>
    <p><span style="font-family: microns;"></span> - Back to previous location</p>
    <p><span style="font-family: microns;"></span> - Go to latest bookmark</p>
    <p><span style="font-family: microns;"></span> - Skim document</p>
    <p><span style="font-family: microns;"></span> - Bookmarks</p>
    <p><span style="font-family: microns;"></span> - Table of contents</p>
    <p><span style="font-family: microns;"></span> - Show frontlight dialog</p>
    <p><span style="font-family: microns;"></span> - Toggle reflow</p>
    <p><span style="font-family: microns;"></span> - History</p>
    <p><span style="font-family: microns;"></span> - Book status</p>
    <p><span style="font-family: microns;"></span> - Go to page</p>
    <p><span style="font-family: microns;"></span> - Back</p>
    <p><span style="font-family: microns;"></span> - Previous chapter</p>
    <p><span style="font-family: microns;"></span> - Next chapter</p>
    <p><span style="font-family: microns;"></span> - Open previous document</p>
    <p><span style="font-family: microns;"></span> - Favorites</p>

    </div>

    <span style="font-family: microns;"></span>
    

<div class="L2-Sub-heading" id="L2-gesturecategories">Categorías de Gestos</div>
    <p>
        This is a list of every action that you can assign to a gesture using the <span class="ui">Gesture Manager</span> menu. You can use the search function of your browser (generally <b>Ctrl+F</b>) to search for an action here. These actions can also be used in your own <span class="ui">Quick Menu</span>. Please check the relevant section in the guide for more info.</p>

    <div class="info"><span class="label_blue">INFO</span> When chooosing an action for a gesture, you will see a special item in the list named <span class="ui">pass through</span>. This action is used to keep the default behavior of that gesture, like text selection when long pressing near the corners. If you want to disable a gesture to avoid accidental actions, choose <span class="ui">nothing</span> as the action. In other words <span class="ui">pass through</span>=<b>another handler might act on it</b>, <span class="ui">nothing</span>=<b>swallow the action</b>.</div>


    <div class="centering-div">
        

        <div class="L3-Smaller-heading">General</div>

            <ol>
                <li>File browser</li>
                <li>Iniciar almacenamiento USB</li>
                <li>Historial</li>
                <li>Buscar en historial</li>
                <li>Reiniciar el dispositivo</li>
                <li>Collections</li>
                <li>Collections search</li>
                <li>Dictionary lookup</li>
                <li>Wikipedia lookup</li>
                <li>Mostrar menú</li>
                <li>Menu search</li>
                <li>Open next file in last book folder</li>
                <li>Open previous file in last book folder</li>
                <li>Notebook file</li>
                <li>Toggle touch input</li>
                <li>Conmutar repetición de teclas</li>
                <li>Buscar metadatos de Calibre</li>
                <li>Mostrar etiquetas de Calibre</li>
                <li>Mostrar series de Calibre</li>
                <li>Mostrar autores de Calibre</li>
                <li>Mostrar títulos de Calibre</li>
                <li>Calibre wireless connect</li>
                <li>Desconexión inalámbrica de Calibre</li>
                <li>Reading statistics: toggle</li>
                <li>Reading statistics: show progress</li>
                <li>Estadísticas de lectura: por intervalos de tiempo</li>
                <li>Reading statistics: show calendar view</li>
                <li>Estadísticas de lectura: cronograma de hoy</li>
                <li>Reading statistics: synchronize</li>
                <li>Text editor: open last file</li>
                <li>Open vocabulary builder</li>
                <li>Wallabag retrieval</li>
                <li>Wallabag queue upload</li>
                <li>Wallabag statuses upload</li>
                
                <li>Progreso de la lectura</li>
                <li>Invert page turn buttons</li>
                <li>Conmutar acelerómetro</li>
                <li>Giro</li>
                <li>Toggle orientation</li>
            </ol>


        <div class="L3-Smaller-heading">Device</div>

            <ol>
                <li>Salir de pantalla de reposo</li>
                <li>Restart KOReader</li>
                <li>Exit KOReader</li>
                <li>Toggle long-press on corners</li>
                <li>Enable touch input</li>
                <li>Show frontlight dialog</li>
                <li>Conmutar iluminación</li>
                <li>Set frontlight brightness</li>
                <li>Set frontlight warmth</li>
                <li>Increase frontlight warmth</li>
                <li>Invertir giro</li>
                <li>Conmutar modo nocturno</li>
                <li>Girar 90° en sentido antihorario</li>
                <li>Toggle Fullscreen</li>
                <li>Tasa de actualización completa (en modo nocturno)</li>
                <li>Always flash on chapter boundaries</li>
                <li>Estadísticas sistema</li>
                <li>Terminal emulator</li>
                

                <li>Estadísticas batería</li>
                <li>Suspender</li>
                <li>Reboot the device</li>
                <li>Power off</li>
                <li>Increase frontlight brightness</li>
                <li>Decrease frontlight brightness</li>
                <li>Actualización de pantalla completa</li>
                <li>Tasa de actualización completa (siempre)</li>
                <li>Tasa de actualización completa (en modo diurno)</li>

            </ol>


        <div class="L3-Smaller-heading">Pantalla and lights</div>

            <ol>
                <li>Mostrar diálogo Iluminación</li>
                <li>Toggle frontlight</li>
                <li>Ajustar brillo de la pantalla</li>
                <li>Aumentar brillo de la pantalla</li>
                <li>Reducir brillo de la pantalla</li>
                <li>Ajustar temperatura del color de la pantalla</li>
                <li>Aumentar temperatura de color de la pantalla</li>
                <li>Reducir temperatura de color de la pantalla</li>
                <li>Conmutar modo nocturno</li>
                <li>Configurar modo nocturno</li>
                <li>Establecer tamaño de letra</li>
                <li>Word spacing</li>
                <li>Expansión de palabras</li>
                <li>Contraste</li>
                <li>Parpadear siempre en los límites de los capítulos</li>
                <li>Font hinting</li>
                <li>Font kerning</li>
                <li>Dos columnas</li>
                <li>Márgenes izq./der.</li>
                <li>Sincronizar márgenes sup./inf.</li>
                <li>Temperatura de color automática desactivada</li>
                <li>Auto warmth use sun position</li>
                <li>Auto warmth use schedule</li>
                <li>Usar la temperatura de color automática cuando se acerque la medianoche</li>
                <li>Usar la temperatura de color automática cuando se acerque el mediodía</li>
                <li>Margen inferior </li>
            </ol>


        <div class="L3-Smaller-heading">Reflowable documents</div>
            <ol>
                <li>Font face</li>
                <li>Aumentar tamaño de letra</li>
                <li>Decrease font size</li>
                <li>Font size</li>
                <li>Word spacing</li>
                <li>Word expansion</li>
                <li>Contrast</li>
                <li>Font weight</li>
                <li>Font hinting</li>
                <li>Font kerning</li>
                <li>Two columns</li>
                <li>L/R margins</li>
                <li>Sync T/B margins</li>
                <li>Top margin</li>
                <li>Bottom margin</li>
                <li>View mode (page-continuous)</li>
                <li>Render mode</li>
                <li>Zoom</li>
                <li>Line spacing</li>
                <li>Alt status bar</li>
                <li>Embedded style</li>
                <li>Embedded fonts</li>
                <li>Image scaling</li>
                <li>Invert images</li>
            </ol>

        
    <div class="L3-Smaller-heading">File browser</div>
        <ol>
            <li>Set display mode</li>
            <li>Sort by</li>
            <li>Reverse sorting</li>
            <li>Folders and files mixed</li>
            <li>Show plus menu</li>
            <li>Toggle select mode</li>
            <li>Refresh content</li>
            <li>Folder shortcuts</li>
            <li>Buscar archivos</li>
            <li>Last file search results</li>
            <li>Folder up</li>
            <li>Go to page</li>
            <li>Back</li>
            <li>Export all notes in all books in history</li>
            <li>OPDS catalog</li>
        </ol>


        <div class="L3-Smaller-heading">Reader</div>
            <ol>
                <li>Índice</li>
                <li>Conmutar barra de estado</li>
                <li>Conmutar barra de progreso del capítulo</li>
                <li>Book map (overview)</li>
                <li>Siguiente capítulo</li>
                <li>Marcadores</li>
                <li>Buscar en marcadores</li>
                <li>Página aleatoria</li>
                <li>Conmutar marcadores</li>
                <li>Go to page</li>
                <li>Vista rápida del documento</li>
                <li>Descripción del libro</li>
                <li>Marcador siguiente</li>
                <li>Primer marcador</li>
                <li>Último marcador</li>
                <li>Marcador más reciente</li>
                <li>Back</li>
                <li>Set highlight action</li>
                <li>Cambiar la acción de subrayado</li>
                <li>Seguir enlace más cercano</li>
                <li>Seguir enlace interno más cercano</li>
                <li>Mover libro actual al archivo</li>
                <li>Estadísticas del libro</li>
                <li>Fulltext search</li>
                <li>Repetir última búsqueda de texto completo</li>
                <li>Table of contents</li>
                <li>Book map</li>
                <li>Book map (overview)</li>
                <li>Navegador de páginas</li>
                <li>Bookmarks</li>
                <li>Bookmark search</li>
                <li>Toggle bookmark</li>
                <li>Conmutar volteo de marcadores</li>
                <li>Conmutar redistribución de texto</li>
                <li>Descripción del libro</li>
                <li>Cambiar el factor del zum</li>
                <li>Traducir página actual</li>
                <li>Invertir pulsaciones y gestos de cambio de página</li>
                <li>Conmutar dirección de cambio de página</li>
                <li>Conmutar índice personalizado</li>
                <li>Alternar secciones ocultas personalizadas</li>
                <li>Configurar acción de subrayado</li>
                <li>Cambiar acción de subrayado</li>
                <li>Factor de ampliación</li>
                <li>Zum a</li>
                <li>Export annotations</li>
                <li>Export all notes in current book</li>
                <li>Export all notes in all books in history</li>
                <li>Dirección</li>
                <li>Reading statistics: current book</li>
                <li>Push progress from this device</li>
                <li>Pull progress from other devices</li>
            </ol>


        <div class="L3-Smaller-heading" style="text-align: left;">Fixed layout documents</div>
            <ol>
                <li>Reflow</li>
                <li>Contraste</li>
                <li>Eliminar marca de agua</li>
                <li>Modo de zoom</li>
                <li>Calidad de representación</li>
                <li>Conmutar zoom a viñeta</li>
                <li>OCR forzado</li>
                <li>Margen</li>
                <li>Superposición horizontal</li>
                <li>Columnas del documento</li>
                <li>Fit</li>
                <li>Zoom a</li>
                <li>Number of columns/rows to split page</li>
                <li>Zoom factor</li>
                <li>Direction</li>
                <li>View mode</li>
                <li>Page gap</li>
                <li>Line spacing</li>
                <li>Alignment</li>
                <li>Font size</li>
                <li>Cambiar tamaño de letra</li>
                <li>Word gap</li>
                <li>Reflow</li>
                <li>Contrast</li>
                <li>Dewatermark</li>
                <li>Render quality</li>
                <li>Document language</li>
                <li>Forced OCR</li>
                <li>Writing direction</li>
                <li>Document columns</li>
                <li>Auto straighten</li>
            </ol>

    </div>
    



<div class="L2-Sub-heading" id="L2-keyboardshortcuts">Keyboard Shortcuts</div>
    
<p>If you have a device with a keyboard like <b>Kindle 2</b> and <b>Kindle 3</b>, including Bluetooth keyboards and emulators, you can use the keyboard keys, device buttons and shortcuts to control KOReader. <b>Kindle 4</b> is supported too, which lacks a full keyboard but still has enough buttons to make it functional in this context. On these devices, KOReader will enable an extra menu named <span class="ui">Keyboard Shortcuts</span> which you can access here:</p>

<div class="menu-breadcrumbs">MENÚ SUPERIOR / <img class="img_inline" src="pictures/gear.svg" style="width:26px;"> / Navigation / Physical buttons / Keyboard shortcuts</div>
    
<p>This menu is very similar to the <span class="ui">Gesture Manager</span> interface. In this menu:</p>
    <ul>
        <li>You can see the shortcuts that are available on your device</li>
        <li>You can see the predefined actions for some shortcuts</li>
        <li>You can assign actions to the available shortcuts</li>
    </ul>

    
    <p>All of the actions in the <span class="ui">Gesture Manager</span> is also available for keyboard shortcut assignment. Which means you can control nearly all the functions of KOReader with these shortcuts.</p>

    <p>In the table below, you can see the default key and shortcut assignments:</p>


    

    <div class="info"><p style="text-indent: 0rem;"><span class="label_blue">INFO</span> Universal <span class="ui">screenshot</span> key is <b>Alt + Shift + G</b>. It is available on all screens, modes and platforms. On Kindle 4, it is <b>Keyboard + Menu</b>.</p></div>

    <div class="info"><p style="text-indent: 0rem;"><span class="label_blue">INFO</span> If you have a Kindle 4, <b>SHIFT</b> key in the table below is mapped to your <b>KEYBOARD</b> button. So <b>Shift + (UP/DOWN/LEFT/RIGHT)</b> shortcuts are mapped to <b>Keyboard button + (UP/DOWN/LEFT/RIGHT)</b> on your Kindle 4.</p></div>


    <div class="centering-div">

        <table class="grid-table" style="width: 65%;  margin-left: auto; margin-right: auto; table-layout: fixed; border: none;">
        <tr>
            <td><div class="L3-Smaller-heading">File browser mode</div></td><td></td>
        </tr>

        <tr>
            <td>Open top menu</td>
            <td><b>F1</b></td>
        </tr>
        <tr>
            <td>Navigate to home</td>
            <td><b>Home</b></td>
        </tr>
        <tr>
            <td>Move in file list</td>
            <td><b>Up / Down</b></td>
        </tr>
        <tr>
            <td>Open selected book</td>
            <td><b>Enter</b></td>
        </tr>
        <tr>
            <td>Exit application</td>
            <td><b>Esc</b></td>
        </tr>

        <tr>
            <td><div class="L3-Smaller-heading">Reading mode</div></td><td></td>
        </tr>
        <tr>
            <td>Open top menu</td>
            <td><b>F1</b></td>
        </tr>
        <tr>
            <td>Open bottom menu</td>
            <td><b>Enter</b></td>
        </tr>
        <tr>
            <td>Back/exit application</td>
            <td><b>Esc</b></td>
        </tr>
        <tr>
            <td>Bookmarks</td>
            <td><b>Shift + Left</b></td>
        </tr>
        <tr>
            <td>Toggle bookmark</td>
            <td><b>Shift + Right</b></td>
        </tr>
        <tr>
            <td>Dictionary lookup</td>
            <td><b>Ctrl + D (Alt + D on Kindles)</b></td>
        </tr>
        <tr>
            <td>Wikipedia lookup</td>
            <td><b>Ctrl + W</b></td>
        </tr>
        <tr>
            <td>Fulltext search</td>
            <td><b>Ctrl + S</b></td>
        </tr>
        <tr>
            <td>File search lookup</td>
            <td><b>Ctrl + F</b></td>
        </tr>

        <tr>
            <td><div class="L3-Smaller-heading">Links</div></td><td></td>
        </tr>
            <tr>
            <td>Select next page link</td>
            <td><b>Tab</b></td>
        </tr>
        <tr>
            <td>Select previous page link</td>
            <td><b>Shift+Tab</b></td>
        </tr>
        <tr>
            <td>Open selected page link</td>
            <td><b>Enter</b></td>
        </tr>

        <tr>
            <td><div class="L3-Smaller-heading">Image viewer (long-press on image)</div></td><td></td>
        </tr>
            <tr>
            <td>Zoom in</td>
            <td><b>Page Down</b></td>
        </tr>
        <tr>
            <td>Zoom out</td>
            <td><b>Page Up</b></td>
        </tr>

        <tr>
            <td><div class="L3-Smaller-heading">Highlighting</div></td><td></td>
        </tr>
        <tr>
            <td>Enter highlighting mode</td>
            <td><b>H</b></td>
        </tr>
        <tr>
            <td>Start/stop highlighting</td>
            <td><b>Enter</b></td>
        </tr>
        <tr>
            <td>Move highlight indicator</td>
            <td><b>Left/Right<br>Up/Down</b></td>
        </tr>
        <tr>
            <td>Move indicator faster</td>
            <td><b>Shift +<br>Left/Right/Up/Down</b></td>
        </tr>
        <tr>
            <td>Exit highlighting mode</td>
            <td><b>Esc</b></td>
        </tr>

        <tr>
            <td><div class="L3-Smaller-heading">Navigating the book</div></td><td></td>
        </tr>
        <tr>
            <td>Page turn</td>
            <td><b>Left-Right / Up-Down<br>Page Up-Page Down</b></td>
        </tr>
        <tr>
            <td>Table of contents</td>
            <td><b>Shift + Up</b></td>
        </tr>
        <tr>
            <td>Book map</td>
            <td><b>Shift + Down</b></td>
        </tr>
        <tr>
            <td>Go to the beginning</td>
            <td><b>1</b></td>
        </tr>
        <tr>
            <td>Go to 11% of book</td>
            <td><b>2</b></td>
        </tr>
        <tr>
            <td>Go to 22% of book</td>
            <td><b>3</b></td>
        </tr>
        <tr>
            <td>Go to 33% of book</td>
            <td><b>4</b></td>
        </tr>
        <tr>
            <td>Go to 44% of book</td>
            <td><b>5</b></td>
        </tr>
        <tr>
            <td>Go to 55% of book</td>
            <td><b>6</b></td>
        </tr>
        <tr>
            <td>Go to 66% of book</td>
            <td><b>7</b></td>
        </tr>
        <tr>
            <td>Go to 77% of book</td>
            <td><b>8</b></td>
        </tr>
        <tr>
            <td>Go to 88% of book</td>
            <td><b>9</b></td>
        </tr>
        <tr>
            <td>Go to the end</td>
            <td><b>0</b></td>
        </tr>

        <tr>
            <td><div class="L3-Smaller-heading">In Skim Document dialog</div></td><td></td>
        </tr>
    <tr>
        <td>Go to the beginning</td>
        <td><b>Q</b></td>
    </tr>
    <tr>
        <td>Go to 11% of book</td>
        <td><b>W</b></td>
    </tr>
    <tr>
        <td>Go to 22% of book</td>
        <td><b>E</b></td>
    </tr>
    <tr>
        <td>Go to 33% of book</td>
        <td><b>R</b></td>
    </tr>
    <tr>
        <td>Go to 44% of book</td>
        <td><b>T</b></td>
    </tr>
    <tr>
        <td>Go to 55% of book</td>
        <td><b>Y</b></td>
    </tr>
    <tr>
        <td>Go to 66% of book</td>
        <td><b>U</b></td>
    </tr>
    <tr>
        <td>Go to 77% of book</td>
        <td><b>I</b></td>
    </tr>
    <tr>
        <td>Go to 88% of book</td>
        <td><b>O</b></td>
    </tr>
    <tr>
        <td>Go to the end</td>
        <td><b>P</b></td>
    </tr>

    <tr>
        <td><div class="L3-Smaller-heading">Page zooming</div><p style="font-size: 0.9rem;">Only for PDF, DJVU and images</p></td><td></td>
    </tr>
    <tr>
        <td>Zoom to fit page</td>
        <td><b>A</b></td>
    </tr>
    <tr>
        <td>Zoom to fit page width</td>
        <td><b>S</b></td>
    </tr>
    <tr>
        <td>Zoom to fit page height</td>
        <td><b>D</b></td>
    </tr>
    <tr>
        <td>Zoom to fit content</td>
        <td><b>Shift + A</b></td>
    </tr>
    <tr>
        <td>Zoom to fit content width</td>
        <td><b>Shift + S</b></td>
    </tr>
    <tr>
        <td>Zoom to fit content height</td>
        <td><b>Shift + D</b></td>
    </tr>
</table>

</div>


<!-- ANCHOR QUICK MENU AND PROFILES -->

    <div class="L1-Chapter-heading" id="L1-qmandprofiles">MENÚ RÁPIDO Y PERFILES</div>


    <div class="L2-Sub-heading" id="L2-quickmenu">Menú Rápido</div>
    <p>
        <span class="ui">Quick Menu</span> is a recent feature of KOReader which allows you to have a quickly accessible personalized menu as in the example image below. You can assign this menu to a gesture and access it with a single swipe. You can even have a menu longer than your screen, it is scrollable.</p>

        <p>Basically, any action you can assign a gesture can be added to the <span class="ui">Quick Menu</span>. Its advantages are:</p>

        <ol>
            <li>You don’t need to memorize lots of gestures for every action.</li>
            <li>Some infrequent actions may not worth a gesture but it can be too much hassle to find it in the menu system. You can add this kind of rarely used actions to this menu instead.</li>
            <li>If you are installing KOReader for a relative or friend, you can add their favorite actions to this menu so they don’t even need to go into the menu system while using KOReader.</li>
        </ol>
        
        <p><b>An example Quick Menu:</b></p>

        <img loading="lazy" src="pictures/quickmenu_example.png" style="width: 60%;">

        
        <p>There are two methods of creating a <span class="ui">Quick Menu</span>: <b>Easy</b> and <b>Advanced</b>. If you need only one menu, <b>Easy method</b> should be enough for you. If you want to show different menus with different gestures you need to use <b>Advanced method</b>. Another advantage of <b>Advanced method</b> is easier gesture reassignment. If you want to change the gesture for your menu, you can easily move it to another gesture with the <b>Advanced method</b> menu. If you want to use another gesture while using the <b>Easy method</b>, you have to re-create your menu under the new gesture.</p>



        <div class="L3-Smaller-heading">Easy method</div>

            <ol>
                <li>Go to <span class="ui">Gesture Manager</span> menu via:
                    <div class="menu-breadcrumbs">MENÚ SUPERIOR / <img class="img_inline" src="pictures/gear.svg" style="width:22px;"> / Toques y Gestos / Gesture Manager</div></li>
                <li>Decide a gesture for opening your menu and tap on it.</li>
                <li>Choose the actions you want to see in your menu from the gesture configuration menu. You can select many actions at once of course.</li>
                <li>After selecting all your actions, you will tell KOReader to treat this gesture as a menu. You achieve this by enabling <span class="ui">Show as Quick Menu</span> item on the second page as you can see <b>in the picture below</b>.</li>
                <li>You can sort your menu items with the <span class="ui">Sort</span> option just below it.</li>
            </ol>
        <p>Now you can launch your menu with the gesture you selected. If you want to change the menu items, you can open the gesture page and add/remove items.</p>

    
        <img loading="lazy" src="pictures/quickmenu_easy.png" style="width:60%;">
        


<div class="L3-Smaller-heading">Advanced method</div>

        <div class="info"><span class="label_blue">INFO</span> As we said above, if you are not planning to add more than one <span class="ui">Quick Menu</span> you don’t need this section.</div>

        <p>This <span class="ui">Quick Menu</span> is actually a <span class="ui">Profile</span> which appears on your screen as a menu. So first you have to learn about <span class="ui">Profiles</span>. If you already know how to use them, you can continue reading, otherwise jump to the <span class="ui">Profiles</span> heading (next section), create a <span class="ui">Profile</span> with some items and come back here.</p>
        
        <p>Before continuing, we assume that you already created a <span class="ui">Profile</span> as instructed in the previous paragraph. Now we will turn our <span class="ui">Profile</span> into a <span class="ui">Quick Menu</span>.</p>

        <p><b>1.</b> Go to your newly created <span class="ui">Profile</span> and enable <span class="ui">Show in action list</span> (shown in the image below). This will make your <span class="ui">Profile</span> visible in the <span class="ui">Gesture Manager</span>. Also enable <span class="ui">Show as Quick Menu</span> (also in the image below) so your profile will be shown as a menu instead of being silently executed.</p>
        
        <img loading="lazy" src="pictures/quickmenu_advanced.png" style="width:100%;">

        <p><b>2.</b> Now we need a way to access our menu. Go to the <span class="ui">Gesture Manager</span> and choose a gesture from the list to assign to our menu. Let’s say we want to tap the corner of the screen to show menu. Now tap on <span class="ui">Tap corner</span> then choose <span class="ui">Bottom left</span>. Now tap on <span class="ui">General</span> and go to the second page. You will find your profile as <span class="ui">Profile x</span> where x is the name you gave to this <span class="ui">Profile</span>. Tap on its checkbox to assign your profile to this gesture.</p>

        <p>You can enable this option from the following menu if you have a <b>Gesture Manager based (Easy method)</b> Quick Menu:</p>

        <p> As we said, a <span class="ui">Quick Menu</span> is actually a <span class="ui">Profile</span>. Which means you can have more than one menu. You can create another <span class="ui">Profile</span> and follow the same steps to create another menu if you want.</p>


<div class="L2-Sub-heading" id="L2-quickmenutips">Quick menu tips</div>

<div class="L3-Smaller-heading">Keeping the menu open after use</div>
    
        <p>
        Opening Quick Menu at the gesture position</p>
        
        <ul>
            <li>
            <b>Incremental changes</b>, like brightness increase/decrease, bigger/smaller font size, previous/next pages or chapters, etc.
            </li>

            <li>
            <b>Group of options that you activate in succession</b> (but not simultaneously), like <b>turning on wifi</b> and after that <b>starting the SSH server</b>
            </li>
        </ul>

        <p>You can enable this option from the following menu if you have a <b>Gesture Manager based (Easy method)</b> Quick Menu:</p>

        <div class="menu-breadcrumbs">MENÚ SUPERIOR / <img class="img_inline" src="pictures/gear.svg" style="width:22px;">/ Toques y Gestos / Gesture Manager / “Your Quick Menu gesture” / Keep Quick Menu open</div>

        <p>Or from this menu, if you have a <b>Profiles based – (Advanced method)</b> Quick Menu:</p>

        <div class="menu-breadcrumbs">MENÚ SUPERIOR / <img class="img_inline" src="pictures/top_tools.svg" style="width:22px;">/ Profiles / “Your Quick Menu profile” / Edit actions / Keep Quick Menu open</div>


        <div class="L3-Smaller-heading">Opening Quick Menu at the gesture position</div>
    
        <p>Normally Quick Menu opens centered at the middle of the screen. If you are using your e-reader with one hand, you can activate a setting which will open your menu at the gesture position. This way, menu will be closer to your finger and easier to access. To use this feature enable this option:</p>

        <div class="menu-breadcrumbs">MENÚ SUPERIOR / <img class="img_inline" src="pictures/gear.svg" style="width:22px;">/ Toques y Gestos / Gesture Manager / “Your Quick Menu gesture” / Anchor Quick Menu to gesture position</div>

        <div class="info"><span class="label_blue">INFO</span> This is available only in a Quick Menu which is created via Gesture Manager (Easy method above).
        </div>



<div class="L2-Sub-heading" id="L2-profiles">Perfiles</div>
        <p>
        A profile is basically a collection of actions that can be triggered with a single gesture (like a macro).</p>

        <p>As an example, imagine that when reading some type of books, you always:</p>
        <ul>
            <li>Rotate the screen to landscape orientation</li>
            <li>Increase the font size and contrast and</li>
            <li>Turn the screen light on</li>
        </ul>
        
        <p>With the profiles plugin, you can do all these at once with a single action.</p>
        
        <div class="info"><span class="label_blue">INFO</span> When you activate another profile, changes made in the first profile <b>will not be reversed</b>. For example, you activate a profile which sets your font size from <b>20</b> to <b>24</b>. Then you activate another profile that adjusts your <b>frontlight</b>. Your font size <b>stays at 24</b> after activating the second profile. Because profiles in KOReader doesn’t have an exit or reverse action.
        </div>

        <p>To create a profile first be sure that <span class="ui">Profiles</span> plugin is activated. If you don’t see it under:</p>
        
        <div class="menu-breadcrumbs">MENÚ SUPERIOR / <img class="img_inline" src="pictures/top_tools.svg" style="width:22px;"> / Profiles</div>
        
        <p>then you have to turn it on from:</p>
        
        <div class="menu-breadcrumbs">MENÚ SUPERIOR / <img class="img_inline" src="pictures/top_tools.svg" style="width:22px;"> / More tools / Plugin management</div>
        


<div class="L3-Smaller-heading">Creating a profile</div>

        <p>
        In <span class="ui">Profiles</span> menu tap <span class="ui">New</span> and give a descriptive name for your profile. Now you should see your new profile in the menu. Tap on it and you will see the screen on the left side. You can also <span class="ui">Delete, Rename</span> or <span class="ui">Duplicate</span> a profile from this menu.</p>
                
        <img loading="lazy" src="pictures/profile_create.png" style="width:100%;;">

        <p>When you tap on <span class="ui">Edit actions</span> menu item you will see the menu on the right. This is the same menu as the gesture selection menu and there are actions in many categories. Which means you can perform any <span class="ui">Gesture</span> action using a <span class="ui">Profile</span>.</p>

        <p>You can now select several items from all these categories. The actions you selected here will be performed when you activate this profile.</p>

        
<div class="L3-Smaller-heading">Activating a profile</div>

        <p>There are many ways to activate a profile:</p>

        <ol>
            <li>Showing it as a <span class="ui">Quick Menu</span></li>
            <li>You can activate a profile using a gesture. For this, you have to enable <span class="ui">Show in action list</span> from the profile’s menu. Now you can select it via:

            <div class="menu-breadcrumbs">MENÚ SUPERIOR / <img class="img_inline" src="pictures/gear.svg" style="width:22px;"> / Taps and gestures / Gesture manager / “ANY GESTURE” / General / Profile “Your profile name”</div>
            </li>
            <li>You can also activate a profile <b>automatically</b> depending on some conditions. See the next heading to learn how to use this powerful feature.</li>
        </ol>

		<div class="L2-Sub-heading" id="L2-profileautoexec">Perfil auto ejecutable</div>
        
		<p>You can run a profile manually as explained above but real power of profiles can be unleashed with its <span class="ui">auto-execute</span> feature. Using this feature, you can trigger a profile depending on some conditions and sub-conditions:</p>
	
			<table class="grid-table" align="center" style="width: 100%;  margin-left: auto; margin-right: auto; table-layout: fixed; border: none;">
	
			<tr>
				<td><b>Trigger</b></td><td><b>Sub-conditions</b></td>
			</tr>
			<tr>
				<td><span class="ui">On KOReader start</span><p>Run this profile every time KOReader starts. Note that this is only possible when KOReader is starting with the <span class="ui">File browser</span> or <span class="ui">Last file</span>.</p></td><td>-</td>
			</tr>
			<tr>
				<td><span class="ui">On wake-up</span> <p>Run this profile every time device wakes up</p></td><td>-</td>
			</tr>
			<tr>
				<td><span class="ui">On rotation</span> <p>Run this profile when screen rotates to the selected rotation(s).</p>  <p><b>Examples:</b> Change to double column layout when device rotates to landscape. Activate night mode when device rotates upside down.</p></td>
				<td>
				<ul>
				<li><span class="ui">Left 90°</span> (landscape)</li>
				<li><span class="ui">0°</span> (normal)</li>
				<li><span class="ui">Right 90°</span> (landscape)</li>
				<li><span class="ui">180°</span> (upside down)</li>
				</ul>
				</td>
			</tr>
			<tr>
				<td><span class="ui">On showing folder</span> <p>Run this profile when you enter this folder in file browser. You can use this trigger to change the display mode of <span class="ui">file browser</span>. For example when you enter a certain folder you can change the display mode from <b>mosaic</b> to <b>detailed</b> view.</p></td>
				<td><ul>
					<li><span class="ui">If folder path contains</span> a certain text</li>
					<li><span class="ui">If folder path doesn't contain</span> a certain text</li>
				</ul></td>
			</tr>
			<tr>
				<td><span class="ui">On book opening</span>
					<p>This trigger is executed when you open a book (optionally) combined with specific sub-conditions.</p>
					<p>First 4 sub-conditions are <b>OR</b> matching, so any one of them is enough to trigger the profile execution.</p>
					</td>
					<td>
					<ul>
						<li>Combined with <b>device orientation</b></li>
						<li>Combined with <b>book metadata</b></li>
						<li>Combined with <b>book file path</b></li>
						<li>Combined with <b>collections book is included in</b></li>
						<li>Combined with <b>book is being opened for the first time</b></li>
					</ul>
					</td>
			</tr>
			<tr>
				<td><span class="ui">On book closing</span>
					<p>This option is same as above but it triggers when you close a book. You can use this for example enabling/disabling reading statistics when you open certain documents to exclude them from your stats.</p>
					
				</td>
					<td>
					<ul>
						<li>Combined with <b>device orientation</b></li>
						<li>Combined with <b>book metadata</b></li>
						<li>Combined with <b>book file path</b></li>
						<li>Combined with <b>collections book is included in</b></li>
						<li>Combined with <b>book is being opened for the first time</b></li>
					</ul>
					</td>
			</tr>
			</table>
	
			<br><br>
	
			<p><b>Profile examples:</b></p>
	
			<p>Here are some profile examples from our devs to give you ideas about using this powerful feature of KOReader. Examples also include auto-execute conditions and <span class="ui">collections</span> features:</p>
	
			<ul>
				<li>Enable <b>two columns mode</b> when you turn your device to landscape orientation.</li>
				<li>Enable <b>night mode</b> when you turn your device upside down.</li>
				<li>Add all your manga to a collection. Then create a profile which switches the page turn direction to <b>Right-To-Left</b> and inverts the page turn taps and swipes when you open a manga book from this collection.</li>
				<li>Add your comic books to a collection, which can trigger a profile to decrease the screen refresh interval to <span class="ui">every page</span> to avoid ghosting.</li>
				<li>Trigger a profile to adjust typeface, font size and set two-column mode when opening a file for the first time from the <b>Periodicals</b> folder.</li>
				<li>Add your problematic PDFs to a collection, so when you open them <span class="ui">Auto OCR</span> or <span class="ui">Reflow mode</span> is activated with a profile.</li>
				<li>Switch display mode (covers, detailed list etc.) of <span class="ui">file browser</span> when you enter certain folders.</li>
				<li>Toggle off reading statistics when opening a book from a <b>Reference Books</b> collection. Toggle statistics back on when closing the book.</li>
				<li>If you expose the <span class="ui">style tweaks</span> in the gesture manager, you can create a profile to enable or disable them based on certain conditions. For example you can trigger a <b>"disable publisher styles AND apply my user style tweaks"</b> profile based on the book's location/collection or by a keyword in the metadata of the book. See the <a href="#L2-styletweaks">style tweaks</a> section of the guide for more info.</li>
			</ul>

        
<div class="L3-Smaller-heading">Technical details of Profiles and Quick Menu</div>

        <p><span class="label_red">!!! ADVANCED</span></p>
    
        <p>
        In KOReader we have <b>a set of actions/settings</b> and this set can be created in two ways:</p>

        <ol>
            <li>As a profile (which is explained as the <span class="ui">Advanced Method</span> and stored in <span class="ui">settings/profiles.lua</span>)</li>
            <li>As a list of actions assigned to a gesture (which is explained as the <span class="ui">Easy Method</span> and stored in <span class="ui">settings/gestures.lua)</span></li>
        </ol>
    
        <p>This set can also be <b>executed</b> in two different ways:</p>
        <ol>
            <li>Applying each action in the (sorted) order when triggered (as a <span class="ui">Profile</span>)</li>
            <li>Showing it as a <span class="ui">Quick Menu</span></li>
        </ol>
        
        <p>You can enable/disable them via:</p>


        <div class="info"><p style="text-indent: 0rem;"><span class="label_blue">INFO</span> You can backup and transfer your profiles to another device. Please see <a href="#backup">Backup your KOReader settings</a> section.</p></div>



<!-- ANCHOR PLUGINS AND USER PATCHES -->

        <div class="L1-Chapter-heading" id="L1-plugins">PLUGINS Y PARCHES DE USUARIOS</div>
        <div class="L2-Sub-heading" id="L2-plugintypes">Tipos de plugins</div>
        <p>
        Plugins are small KOReader programs that are similar to browser add-ons which extends the capabilities of the base program. KOReader has 3 categories of plugins:</p>

        
        <div class="L3-Smaller-heading">Internal</div>
        <p>
        Internal plugins are part of the core program.</p>

        <ul>
            <li>They are directly accessible from the KOReader plugins menu.</li>
            <li>They <b>don’t need</b> installation. You can enable them from the menu.</li>
            <li>They are checked by our developers so they are <b>considered safe</b>.</li>
            <li>They are <b>automatically updated</b> when you update KOReader.</li>
        </ul>
    
        <p>You can enable/disable them via:</p>

        <div class="menu-breadcrumbs">MENÚ SUPERIOR / <img class="img_inline" src="pictures/top_tools.svg" style="width:22px;"> / More tools / Plugin management</div>



        <div class="L3-Smaller-heading">Contrib</div>
        <p><span class="label_red">!!! ADVANCED</span></p>

        <p>
        This group contains non-official plugins which are not part of the core logic of KOReader.</p>

        <ul>
            <li>They have to be installed <b>manually</b> and then activated from the plugins menu.</li>
            <li>They should be updated <b>manually</b>.</li>
            <li>They are checked by our developers <b>at the time they were added to our repository</b> so they are considered safe.</li>
        </ul>
    
        <p>
            You can access them from <a href="https://github.com/koreader/contrib">this page</a>. Generally they are installed by downloading the plugin’s directory from the page above and copying it under <span class="ui">koreader/plugins</span> folder on your device. But please check the plugin’s page for other possible instructions.
        </p>

        
        <div class="L3-Smaller-heading">External</div>
        <p><span class="label_red">!!! ADVANCED</span></p>
        <p>
        These are plugins that are developed independently from the KOReader team.</p>

        <ul>
            <li>They have to be installed <b>manually</b> and then activated from the plugins menu.</li>
            <li>They should be updated <b>manually</b>.</li>
            <li>They are <b>NOT</b> checked by our developers so be aware that there might be risks using them.</li>
        </ul>
                
        <p>Some notable examples of these external plugins with links to their GitHub pages:</p>
        <ul>
            <li> <a href="https://github.com/drewbaumann/AskGPT">AskGPT plugin:</a> You can ask questions to <b>ChatGPT</b> about parts of your book. You can also use this plugin to simplify, explain, discuss or translate text to other languages.</li>

            <li> <a href="https://github.com/omer-faruq/assistant.koplugin">Assistant: AI Helper plugin:</a> A fork of the plugin above with more advanced features like multiple AI providers and built-in/custom prompts.</li>

            <li><a href="https://github.com/Ajatt-Tools/anki.koplugin">Anki plugin:</a> KOReader plugin enabling <b>Anki</b> (an open-source flashcard software) card generations for words looked up in the internal dictionary.</li>

            <li><a href="https://github.com/stelzch/zotero.koplugin">Zotero plugin:</a> This addon allows you to browse your <span class="external">Zotero</span> (an open-source reference management software) collections from KOReader.</li>

            <li><a href="https://github.com/jasonchoimtt/koreader-syncthing">Syncthing plugin:</a> This addon allows you to run <b>Syncthing</b> peer-to-peer file synchronization program on KOReader (tested only on Kobo devices but might work on other devices according to the author). This makes it possible to sync files between your e-reader and computer/phone automatically.</li>
        </ul>
    
        <p>Also you can click <a href="https://github.com/search?q=koplugin&type=repositories">this link</a> to open a search page on <span class="external">Github</span> to discover more KOReader plugin projects.</p>



        <div class="L2-Sub-heading" id="L2-pluginslist">Listado de complementos internos</div>

        <p>	<b> Reading statistics </b> - Calculates reading sessions statistics and reading speed for use in chapter/book remaining time estimations	</p>
        <p>	<b> SSH </b> - Allows access to your device over SSH protocol. You can access via FTP applications or even your file manager if it supports. Check the wiki page for how-to: <a href="https://github.com/koreader/koreader/wiki/SSH">https://github.com/koreader/koreader/wiki/SSH</a>	</p>
        <p>	<b> System statistics </b> - You can see your CPU/RAM/BATTERY info via this plugin under:	</p>
        <p>	<b> Autosuspend </b> - Suspend device after chosen period of inactivity (available on all e-ink devices except android os)	</p>
        <p>	<b> Terminal emulator </b> - Starts a shell (command prompt) on your device that can run full terminal apps	</p>
        <p>	<b> Editor de texto </b> - Un editor de texto básico para crear y editar archivos en texto plano	</p>
        <p>	<b> Time sync </b> - Synchronizes the device time with NTP servers	</p>
        <p>	<b> Tweak document settings </b> - Allows tweaking settings of a document before it is loaded based on external factors	</p>
        <p>	<b> Calibre </b> - You can send documents from your Calibre library directly to your KOReader devices via WiFi connection. Check our <a href="https://github.com/koreader/koreader/wiki/calibre">wiki page</a> for how-to.</p>
        <p>	<b> Cover browser </b> - Allows cover display modes for file browser and history	</p>
        <p>	<b> Cover image </b> - Saves the cover image of the current book as a file (available on Android/PocketBook/reMarkable devices)	</p>
        <p>	<b> Export highlights </b> - Export highlights and notes to local files or to Joplin (a note taking application)	</p>
        <p>	<b> Flashcard trainer </b> - Show flashcards using spaced repetition (SM2) of highlight from your library	</p>
        <p>	<b> Gestures </b> - Provide gesture support for KOReader	</p>
		<p><b>HTTP Inspector</b> - Allows you to control your device from another device over wifi - <b>See below for more info</b></p>
        <p>	<b> Japanese support </b> - Japanese language support for KOReader that extends built-in dictionary and selection system	</p>
        <p>	<b> Keep alive </b> - Keeps the device awake to prevent automatic WiFi disconnects	</p>
        <p>	Puede encontrar una lista actual de <span class="ui">Patches</span> en la página wiki relacionada <b>GitHub</b>:	</p>
        <p>	<b> News Downloader </b> - Retrieves RSS and Atom news entries and saves them as HTML files. Check our <a href="https://github.com/koreader/koreader/wiki/News-downloader">wiki page</a> for how-to.</p>
        <p>	https://github.com/koreader/koreader/wiki/User-patches	</p>
        <p>	<b> Perception expander </b> - Allows using peripheral vision to read more quickly. Check this YouTube video to see how it works: <a href="https://youtu.be/jeOHqI9SqOI?t=137">How to Triple Your Reading Speed in 20 Minutes (Tim Ferriss)</a>	</p>
        <p>	and in the <b>issues</b> list under the <span class="ui">User patch available</span> tag:	</p>
        <p>	<b> Progress sync </b> - Synchronize your reading progress across different KOReader devices. Check our <a href="https://github.com/koreader/koreader/wiki/Progress-sync">wiki page</a> for how-to.
        </p>
        <p>	https://github.com/koreader/koreader/issues?q=+label%3A%22User+patch+available%22	</p>
        <p>	<b> Read timer </b> - A countdown timer to display a message after a user defined time	</p>
        <p>	<b> Reading statistics </b> - Calculates reading sessions statistics and reading speed for use in chapter/book remaining time estimations	</p>
        <p>	<b> SSH </b> - Allows access to your device over SSH protocol. You can access via FTP applications or even your file manager if it supports. Check our <a href="https://github.com/koreader/koreader/wiki/SSH">wiki page</a> for how-to.</p>
        <p>	<b> System statistics </b> - You can see your CPU/RAM/BATTERY info via this plugin under:</p>
        <div class="menu-breadcrumbs">MENÚ SUPERIOR / <img class="img_inline" src="pictures/top_hamburger.svg" style="width:22px;"> / Ayuda / System statistics</div>
        <p>	<b> Terminal emulator </b> - Starts a shell (command prompt) on your device that can run full terminal apps	</p>
        <p>	<b> Text editor </b> - A basic text editor to create and edit plain text files	</p>
        <p>	<b> Time sync </b> - Synchronizes the device time with NTP servers	</p>
        <p>	<b> Tweak document settings </b> - Allows tweaking settings of a document before it is loaded based on external factors	</p>
        <p>	<b> Wallabag </b> - Downloads the latest articles from a Wallabag server as individual EPUB files. Check our <a href="https://github.com/koreader/koreader/wiki/Wallabag">wiki page</a> for more info.</p>

		<div class="L3-Smaller-heading">Controlling your reader from another device - HTTP Inspector Plugin</div>

		<p><span class="label_red">!!! ADVANCED</span></p>


		<p>This plugin allows you to control your device from another device over wifi. It works by running a simple HTTP server on your device which serves a page containing KOReader controls. You can access this page over your network and control your reader device. But be aware of these points when using this plugin:</p>

		<ul>
			<li>This is an experimental plugin so <b>use this at your own risk</b></li>
			<li>This plugin is enabled by default, but the server is <b>NOT</b> started by default. You can start it manually or set it to <b>auto start</b>.</li>
			<li>You should run this plugin <b>only on trusted networks</b>, as it is highly insecure (no HTTPS, no access restriction, no authentication)</li>
		</ul>

		<p>You can read an example use case for this plugin on the <a href="https://www.mobileread.com/forums/showthread.php?t=359837">MobileRead forum</a></p>



        <div class="L2-Sub-heading" id="L2-userpatches">Parches de usuario</div>

		<p><span class="label_red">!!! ADVANCED</span></p>

        <p>
        User patches are small files written in <b>Lua</b> language. They can change the functionality of KOReader without modifying your installation permanently. They can be written by developers, other users or you can write one yourself (if you have the necessary extensive knowledge about the KOReader internals).</p>
        
        <p>You can find a current list of <span class="ui">User patches</span> in our <a href="https://github.com/koreader/koreader/wiki/User-patches">wiki</a> and in the <b>GitHub issues list</b> marked with the <span class="ui">User patch available</span> tag. You can see them by following this <a href="https://github.com/koreader/koreader/issues?q=+label%3A%22User+patch+available%22">link</a>.</p>
        
        
        <div class="L3-Smaller-heading">Basic usage – Adding an already written patch to your KOReader:</div>
        
        <ol>
            <li>Create a directory named <span class="ui">patches</span> under <span class="ui">koreader directory</span> on your device (On Android this folder is located on the SD-card)</li>
            <li>Download and put the patch file with <b>.lua</b> extension in this <span class="ui">patches</span> directory</li>
            <li>Restart KOReader</li>
        </ol>

        
        <div class="L3-Smaller-heading">Patch manager</div>

        <p>When you create a patches directory as instructed, a new plugin named <span class="ui">Patch Management</span> becomes available in the plugins menu after restarting KOReader. With this plugin you can see the list and status of your user patches and enable/disable them. You can tap <span class="ui">About patch manager</span> menu item to see more info.</p>
        
        <div class="L3-Smaller-heading">Naming the patch</div>

        <p>Execution order of a patch is determined by the first digit of the number in the patch name. For example: <span class="ui">2-TOC-title-patch.lua</span> If there are several patches starting with the same digit, the execution order is the natural order <b>(1&lt;10&lt;11&lt;12&lt;13&lt;…&lt;109&lt;…&lt;10010)</b>. If you are just downloading an already made patch you don’t need to change the file name.</p>

        <p> Names starting with:</p>
        
        <ul>
            <li><b>0</b> - Executed very early and only once after an update</li>
            <li><b>1</b> - Excuted very early on every start of KOReader (but after 0 if applicable)</li>
            <li><b>2</b> - Executed after <span class="ui">UIManager</span> is ready on every start of KOReader</li>
            <li><b>3-7</b> - Reserved</li>
            <li><b>8</b> - Executed before exit and before settings get saved</li>
            <li><b>9</b> - Executed right before exit</li>
        </ul>
        
        <p>If you have a problem with a user patch, you can revert to your previous configuration by removing the patch file.</p>


<!-- ANCHOR TIPS -->

<div class="L1-Chapter-heading" id="L1-tips">CONSEJOS</div>
        

<div class="L2-Sub-heading" id="L2-readingtips">Consejos de lectura</div>

<div class="L3-Smaller-heading">MENÚ SUPERIOR → <img class="img_inline" src="pictures/gear.svg" style="width:26px;"> → Toques y Gestos → Links → Tap to follow links</div>
<p>If you need to switch between two documents (when comparing them for example), there is a quicker way than going through the <span class="ui">File Browser</span>. KOReader can open the last document with a gesture (<b><span style="font-family: microns;"></span> multiswipe</b>). If you define a gesture’s action as <span class="ui">Open previous document</span>, you can switch between two documents quickly similar to the <b>Alt+Tab</b> feature on the desktop computers. You can find this feature under:</p>

<div class="menu-breadcrumbs">MENÚ SUPERIOR / <img class="img_inline" src="pictures/gear.svg" style="width:22px;"> / Taps and gestures / Gesture manager / “ANY GESTURE” / General / Open Previous Document</div>

<p>Also you can use the <span class="ui">History</span> dialog to switch between documents quickly. The history screen can be opened with the <span style="font-family: microns;"></span> multiswipe gesture. You can also define any other gesture for this of course.</p>
    
<div class="L3-Smaller-heading">Changing your book cover</div>
<p>You can change your book cover from this menu:</p>

<div class="menu-breadcrumbs">MENÚ SUPERIOR / <img class="img_inline" src="pictures/top_hamburger.svg" style="width:22px;"> / Book information / <img class="img_inline" src="pictures/top_hamburger.svg" style="width:22px;"> / Set cover image</div>

<div class="L3-Smaller-heading">Custom book cover from a screenshot</div>
    <p>
    Some books don’t come with proper book covers. Or they may have their cover on the second page so it doesn’t show up properly. Or maybe the cover is not suitable for e-ink (too light or dark). Or you prefer to set some image from the book as cover.</p>

    <p>In situations like this you can quickly take a screenshot and set it as the current book’s cover. Screenshot gesture is a <b>long diagonal swipe</b> by default. Also <b>touching opposing diagonal corners</b> will take a screenshot. You can use this second shortcut when viewing an image. After taking your screenshot you can select <span class="ui">Set as book cover</span> from the dialog.</p>

    <p>You can remove this custom book cover here:</p>

    <div class="menu-breadcrumbs">MENÚ SUPERIOR / <img class="img_inline" src="pictures/top_hamburger.svg" style="width:22px;"> / Book information</div>

    <p>On the book information page, long-press on the <span class="ui">Cover image</span> item and then select <span class="ui">Reset custom</span>.</p>

    <p><span class="external">Calibre</span> can convert your documents between many formats. It also has a built-in editor that allows you to edit e-books (and fix problems) in the most popular e-book formats, EPUB and Kindle. <a href="https://calibre-ebook.com/">https://calibre-ebook.com/</a></p>

    <div class="warning">
    <span class="label_red">WARNING</span> Be very careful when using this <span class="ui">Reset</span> dialog and be sure that only <span class="ui">Custom cover image</span> item is checked otherwise you can reset everything related to your book accidentally.
    </div>

<div class="L3-Smaller-heading">Avoiding opening links accidentally</div>
<p>If your document has links and you are accidentally tapping them while turning the page or using other gestures, you can turn off <span class="ui">Following links by tapping</span> via this menu item:</p>

<div class="menu-breadcrumbs">MENÚ SUPERIOR / <img class="img_inline" src="pictures/gear.svg" style="width:22px;"> / Toques y Gestos / Links / Tap to follow links</div>

<p>After disabling this setting, to follow a link you have to long-tap on it and select <span class="ui">Follow link</span> from the popup menu. If you have the opposite problem and you want to make tapping links easier, you can enable <span class="ui">Allow larger tap area around links</span> from the same menu.</p>



<div class="L3-Smaller-heading">Reading statistics after midnight</div>
<p>In reading statistics you can change the start of day used for calculations. This is useful if you are reading after midnight for example and want your reading session counted as today instead of the next day. This applies only to the <span class="ui">Day timeline view</span> and optionally to the <span class="ui">Calendar view</span>; it does not apply to any of the other statistics reports. You can set this time at:</p>

<div class="menu-breadcrumbs">MENÚ SUPERIOR / <img class="img_inline" src="pictures/top_tools.svg" style="width:22px;"> / Reading statistics / Configuraciones / Daily timeline starts at...</div>




<div class="L2-Sub-heading" id="L2-devicetips">Device Tips</div>

<div class="L3-Smaller-heading">Updating KOReader</div>
    <p>KOReader can update itself over Wi-Fi. You can trigger the check via this menu item:</p>


<div class="menu-breadcrumbs">MENÚ SUPERIOR / <img class="img_inline" src="pictures/top_hamburger.svg" style="width:22px;"> / Update / Check for update</div>


<div class="L3-Smaller-heading">Adding a password lock to KOReader</div>
    <p>
        We don't have a direct option for this in KOReader. But there is a workaround to achieve this kind of lock screen functionality. You can set up KOReader to keep the screensaver on the screen until you enter a chosen gesture. To achieve this:</p>
    
    <ol>
        <li>Choose any gesture (including the complex ones with custom multiswipes) and make it your <b>"unlock"</b> gesture by going to:
            <div class="menu-breadcrumbs">MENÚ SUPERIOR / <img class="img_inline" src="pictures/gear.svg" style="width:22px;"> / Taps and gestures / Gesture manager / "your selected gesture" / Dispositivo / Exit screensaver</div>
        </li>
        <li>And then enable this option:
            <div class="menu-breadcrumbs">MENÚ SUPERIOR / <img class="img_inline" src="pictures/gear.svg" style="width:22px;"> / Pantalla / salvapantallas / Configuraciones / Keep the screensaver on screen after wakeup / Until 'Exit screensaver' gesture</div>
        </li>
    
    </ol>


    <div class="L3-Smaller-heading">Automatic screen dimming</div>
        <p>KOReader can dim your frontlight to preserve battery if your device is idle for a while. You can turn on and adjust this feature via:</p>
        
        <div class="menu-breadcrumbs">MENÚ SUPERIOR / <img class="img_inline" src="pictures/gear.svg" style="width:22px;"> / Pantalla / Automatic dimmer</div>
        

    <div class="L3-Smaller-heading">MENÚ SUPERIOR → <img class="img_inline" src="pictures/gear.svg" style="width:26px;"> → Taps and gestures → Gesture manager → “ANY GESTURE” → General → Open Previous Document</div>
        <p>If you want to know how many lines or words are being shown on the current page you can see it at:</p>

        <div class="menu-breadcrumbs">MENÚ SUPERIOR / <img class="img_inline" src="pictures/top_hamburger.svg" style="width:22px;"> / Book information</div>



    <div class="L3-Smaller-heading">Optimizing your battery life</div>

        <p>Li-ion batteries experience more degradation at the extreme ends of their charge levels. To minimize this degradation and extend your battery life, you can limit your minimum discharge level to <b>20%</b> and maximum charge level to <b>80%</b> (as in electric vehicles and some newer phones). Which means you start charging your device when the battery goes down to 20% and unplug when it reaches 80% (or 25%-75% if you are extra cautious).</p>

        <p>KOReader can warn you by showing an alert when charge level reaches your defined limits:</p>
        
        <div class="menu-breadcrumbs">MENÚ SUPERIOR / <img class="img_inline" src="pictures/gear.svg" style="width:22px;"> / Device Status Alerts / Battery Level</div>


    <div class="L3-Smaller-heading">Checking your battery consumption details</div>
        <p>You can see your detailed battery usage statistics via this menu item:</p>

        <div class="menu-breadcrumbs">MENÚ SUPERIOR / <img class="img_inline" src="pictures/top_tools.svg" style="width:22px;"> / More Tools / Battery Statistics</div>
        
        <div class="L3-Smaller-heading">Checking detailed device statistics</div>
        <p>You can see your system information like <b>CPU/DISK SPACE/RAM</b> usage via this menu item:</p>
        
        <div class="menu-breadcrumbs">MENÚ SUPERIOR / <img class="img_inline" src="pictures/top_hamburger.svg" style="width:22px;"> / Ayuda / System statistics</div>




        <div class="L3-Smaller-heading">Keeping an eye on your memory usage</div>
        <p>In older Kindle devices some of our users reported crashes due to limited memory. KOReader memory usage can go up if you open many files in one session. Especially PDF’s increase this amount. You can add a memory indicator to your <span class="ui">STATUS BAR</span> and restart KOReader if this value gets high, to avoid crashes or reboots.</p>

        <div class="menu-breadcrumbs">MENÚ SUPERIOR / <img class="img_inline" src="pictures/gear.svg" style="width:22px;"> / Barra de estados / KOReader memory usage</div>

        <p>Also you can configure KOReader to restart automatically if memory usage reaches a threshold via:</p>
        <div class="menu-breadcrumbs">MENÚ SUPERIOR / <img class="img_inline" src="pictures/gear.svg" style="width:22px;"> / Dispositivo / Device Status Alerts</div>





<!-- ANCHOR TROUBLESHOOTING -->

<div class="L1-Chapter-heading" id="L1-troubleshooting">SOLUCIÓN DE PROBLEMAS</div>

    <p>If you can't find a solution to your problem in this guide, you can open an issue about it on the project's <b>GitHub</b> page or make a post in the KOReader section of the <b>Mobileread</b> forum. Please see the <a href="#L1-reachus">last section</a> of this guide for details.</p>
    

<div class="L3-Smaller-heading">Nightly versions</div>
<p>KOReader has two different versions:</p>
    <ul>
        <li><span class="label_green">STABLE</span> This version is the main one that you can find on the <b>Releases</b> page of the project GitHub. It is named like this: <b>"KOReader 2024.11"</b> which means this specific version is released on <b>November 2024</b>. This is generally a <b>monthly</b> release, but sometimes can take longer.</li>
        <li><span class="label_red">NIGHTLY</span><b></b> These versions are the <b>daily</b> compiled versions of KOReader with optimizations and fixes continuously added. Nightly releases are intended for a narrow group of testers and developers, so they might be less stable.</li>
    </ul>

    <p>Normally if you are an average user, <b>stable</b> version is the one you should use. But in some specific cases you might need to use a <b>nightly</b> version:</p>
    <ul>
        <li>Your device is very new (a recently released Kobo model for example) and KOReader support has just been added in a recent nightly.</li>
        <li>There is a bug or problem specific to your device that is fixed already but not released yet. And you don't want to wait for the <b>stable</b> version to have this fix.</li>
        <li>After updating KOReader, you notice that a feature which you were using is removed. You don't want to lose this feature, so you can install a nightly version that still has this feature. Of course you can also go back to the previous <b>stable</b> release but <b>nightly</b> would be newer so might have more features and fixes.</li>
    </ul>

    <p>This section was just a general introduction to the topic. For detailed information and asking for help about nightly versions, you can visit the discussion page: <a href="https://github.com/koreader/koreader/issues/11068">FAQ: How to track latest nightly builds</a></p>

    <div class="tip"><p style="text-indent: 0rem;"><span class="label_green">TIP</span> If you are using KOReader on an Android device, you can use the <b>Work Profile</b> feature of the Android OS to test the Nightly versions without affecting your main KOReader installation. Open source applications like <b>Shelter</b> and <b>Island</b> can help you with this.</p></div>
	
		<div class="L3-Smaller-heading" id="backup">Backup your KOReader settings</div>
        <p>In rare cases that you want to backup and restore your KOReader with all your settings, you can backup these folders and files under the KOReader installation directory. Then you can overwrite them after a clean installation to restore your settings:</p>
        
    <div class="double-container">
        <div>
            <b>Folders:</b>
    <ul>
        <li>settings</li>
        <li>styletweaks</li>
    </ul>
        </div>

        <div>
            <b>Files:</b>
            <ul>
                <li>data/cr3.ini</li>
                <li>defaults.persistent.lua</li>
                <li>history.lua</li>
                <li>settings.reader.lua</li>
                <li>settings/profiles.lua</li>
                <li>Files under <b>data/dict/</b> and <b>/data/tessdata/</b> directories <b>(if they exist)</b></li>
            </ul>
        </div>
    </div>
        
    <div class="info"><span class="label_blue">INFO</span> Your individual book settings and highlights are kept in the same directory as your books in a folder with the <b>same name as your book</b>. You can backup these folders separately if you wish.</div>



<div class="L3-Smaller-heading">My Progress Sync doesn't synchronize my progress</div>

        <p> This might be caused by the <span class="ui">Write highlights into PDF</span> feature of KOReader if you enabled it. Saving PDF highlights will change your file so your synchronization will fail. If you are planning to use both features, in the <span class="ui">Progress Sync</span> plugin's settings, change the <span class="ui">Document matching method</span> to <span class="ui">Filename</span> instead of the default <span class="ui">Binary</span> matching:</p>

        <div class="menu-breadcrumbs">MENÚ SUPERIOR / <img class="img_inline" src="pictures/top_tools.svg" style="width:26px;"> / Progress sync / Document matching method</div>


<div class="L3-Smaller-heading">My book is slow</div>

    <p> KOReader is optimized to work fast even on the limited hardware of e-book readers. Generally thousand page books can be opened in seconds and page turning is immediate. Here we will talk about the reasons if your book feels very slow when opening, page turning or adjusting its appearance.</p>

    <p><b>If the problematic book is a PDF:</b></p>
    <ul>
        <li>PDF file itself might be <b>too big for your device memory</b>.</li>
        <li>PDF file <b>might contain very large image files</b>. Even in documents with a normal text layer (which you can select and highlight) there might be another image layer embedded (generally a scan of the page). This slows down the opening and page turning because these large images has to be rescaled to fit on your screen and this process can be CPU intensive.</li>
        <li>PDF file might have <b>lots of individual elements</b> that needs precise positioning, like a magazine page with lots of images and text boxes. In this case KOReader has to calculate and draw all these elements which can take time.</li>
        <li><span class="ui">Auto straighten</span> feature (which allows you to adjust the tilt of the page) might also slow down your reader.</li>
        <li>If you set your <span class="ui">RENDER QUALITY</span> to <span class="ui">HIGH</span> while <span class="ui">REFLOW</span> is <b>ON</b>, text will be more pleasing but it can be much slower (up to several seconds per page turn) than <span class="ui">DEFAULT</span> depending on your document.

            <div class="menu-breadcrumbs">MENÚ INFERIOR / <img class="img_inline" src="pictures/bottom_contrast.svg" style="width:22px;"> / Render Quality</div>
        </li>
    </ul>


    <p><b>If the problematic book is an EPUB:</b></p>

    <ul>
        <li>EPUB files are basically composed of text and images with some rules to determine how these items are formatted on the screen. In ideal conditions, this is a fairly simple process so EPUB files are generally fast in KOReader. <b>But some EPUB books add a great number of formatting rules that KOReader has to do many calculations just to show even a single sentence.</b> This will slow down opening the book, turning the pages and changing the appearance properties like font weight or line spacing.

        <div class="info"><span class="label_blue">INFO</span> KOReader doesn't support <b>fixed layout EPUBs</b>. They will open, but will render as reflowable EPUBs and probably won't look nice or readable.</div>
        </li>

        <li>EPUB files are ZIP archives that contain HTML files. Some books can be a single HTML file while others may be composed of multiple HTML files like each chapter of the book is a separate HTML file. <b>If your book is only a single HTML file, partial rendering can not work.</b> So appearance changes will be slower than the divided chapter books, because for each change, KOReader still has to calculate the whole book instead of only the current chapter.</li>

        <li>Another rare case of slowness is when the content is wrapped in a <b>HTML table tag</b>. KOReader has to render/draw each cell on each page turn, so if a cell (containing many paragraphs) spans 50 pages, this will make page turning quite slow. See below for the solution.</li>
    </ul>


    <p><b>If everything is slow:</b></p>

    <p>Reasons mentioned above is generally valid if only some of your books are slow. If all of your books are slow, your problem might be device related:</p>

    <ul>
        <li>Very slow CPU or low RAM.</li>
        <li>Your flash memory (where your books reside) might be degrading, which is generally due to the old age of the device.</li>
        <li>You are running out of storage space.</li>
        <li>If you are using an Android based device, your Android OS might be interfering with the operation of KOReader or some background processes might be using your system resources.</li>
    </ul>

    
    <p><b>SOLUTIONS:</b></p>
    
    <p>Unfortunately, for bad PDF files there are not many solutions. Generally best solution with problematic PDFs and EPUBs is trying to find a better version of it. Or if another file type is available for download, like EPUB instead of PDF (or reverse) you can try that format.</p>

    <p>Following solutions are for EPUB files and they might require advanced knowledge:</p>

    <ul>
        <li>You can set <span class="ui">Embedded Styles</span> to <b>OFF</b> in the bottom menu to see if ignoring all the document stylesheets makes it faster (of course, you'll probably lose any nice formatting, but you'll know what is the culprit).</li>
        
        <li>If you have HTML and CSS knowledge, you can inspect the HTML and the CSS files directly from KOReader and judge their quality or unnecessary complexity by yourself. To do this, you can long-press on some text and choose <span class="ui">View HTML</span> in the popup menu.</li>
        
        <li>If you have the <b>“content wrapped in a table”</b> problem as mentioned above in the problems section, you can add this <span class="ui">table, tr, td { display:block; }</span> book-specific style tweak to:
        
        <div class="menu-breadcrumbs">MENÚ SUPERIOR / <img class="img_inline" src="pictures/top_document.svg" style="width:22px;"> / Style tweaks / Book-specific tweak</div>
        </li>

        <li><span class="external">Calibre</span>’s e-book editor can check EPUB files for problems and has tools to fix some of the problems.
        <p>You can download <span class="external">Calibre</span> from <a href="https://calibre-ebook.com/">here</a>.</p>

        <p>You can see the instructions for the <b>Check book tool</b> of <span class="external">Calibre</span> <a href="https://manual.calibre-ebook.com/edit.html#checking-the-book">here</a>.</p></li>
        
        <li><span class="external">EPUBCheck</span> application can check the validity of the EPUB files and detect many types of errors. You can read an example issue, where the problem is detected with <span class="external">EPUBCheck</span> <a href="https://github.com/koreader/koreader/issues/11268">here</a>.

        <p>You can download the <b>command line version</b> from <a href="https://github.com/w3c/epubcheck">here</a>.</p>

        <p>Or download a <b>graphical user interface version</b> from <a href="https://github.com/w3c/epubcheck/wiki/GUI">here</a>.</p></li>
    </ul>


    <p><b>Opening an issue:</b></p>
    <p>If you are opening an issue about this problem, it is important for us to inspect the problematic file. You can share the file directly by dragging and dropping it on your GitHub message after compressing it as a ZIP file. If your book is an EPUB and you don’t want to share the file due to copyright or privacy issues, there is a plugin for <span class="external">Calibre</span> named <span class="external">ScrambleEbook</span> which you can access the download and instructions from this <a href="https://www.mobileread.com/forums/showthread.php?t=267998">Mobileread forum page</a>.</p>
    
    
    <p>This plugin will read an un-DRM'd ebook file (EPUB/KEPUB/AZW3) and create a copy of the book with <b>its text replaced with random characters</b>. You can share this scrambled version with us in your issue thread. <b>Text of the book will not be readable and there won’t be any copyright violation</b> but we can still use this file for diagnostic purposes.</p>
    
    <p>You can see this procedure in a real issue involving a very problematic EPUB file <a href="https://github.com/koreader/koreader/issues/11465">here</a>.</p>



    <div class="L3-Smaller-heading">I see small numbers on the side when reading a book</div>
    <p>Esos números pequeños son la <b>numeración de página de la edición impresa</b> y son los números de página reales de la versión impresa del libro. Para obtener más información, haz clic en <a href="#L2-readingscreen">Pantalla de Lectura</a> para ir a la sección relevante.</p>


    
<div class="L3-Smaller-heading">My status bar disappeared</div>
        
    <p>Probably you tapped on the <span class="ui">STATUS BAR</span> touch zone at the bottom of the screen. You can bring it back by tapping the same zone.</p>
        




<div class="L3-Smaller-heading">Sometimes my taps are registered as a long tap or double taps</div>
    <p>This can happen in cases like shaking hands or device touch screen problems. If you have this problem, you can try to increase the <span class="ui">Tap interval</span>. By increasing this interval, you tell KOReader to ignore quick taps at the same location.</p>

    <div class="menu-breadcrumbs">MENÚ SUPERIOR / <img class="img_inline" src="pictures/gear.svg" style="width:22px;"> / Toques y Gestos / Gesture intervals / Tap interval</div>

    <p>If your two consecutive taps are separated by a distance, this would not apply. So you can still quickly browse pages by tapping quickly alternatively with two fingers.</p>
        
    
    
    
    
<div class="L3-Smaller-heading">Cleaning your book cover cache database</div>

        <p>KOReader keeps a cache of your book covers to be able to show them quicker. In normal conditions this cache doesn’t get too big. If you remove lots of books or rename directories, you may want to clean up your book cover cache database to reclaim some space. You can do it from this menu:</p>
        




<div class="L3-Smaller-heading">Ghosting and residue when turning pages</div>

        <p>Even if KOReader is set to <b>full refresh after every page</b>, you may still see some ghosting/residue after turning pages. This is a limitation of e-ink screen technology and can be observed on the latest generation devices, especially while reading mixed content (text+images) documents. As a workaround, you can refresh one more time manually after turning the page to get rid of these artifacts if they bother you (<span class="ui">short diagonal swipe</span> gesture by default).</p>
        
    <div class="L3-Smaller-heading">Borrar caché de archivos</div>
        <p>Sleep covers generally use a magnet embedded in the cover which enables wake up and sleep events via triggering a sensor in your device. This sensor can sometimes be mentioned as a <b>Hall sensor</b> or <b>Hall effect sensor</b>. In some cases like misaligned or weak magnets, this triggering can be problematic. If you are having problems with your device waking up because of your cover, you can disable this feature via this menu:</p>

        <div class="menu-breadcrumbs">MENÚ SUPERIOR / <img class="img_inline" src="pictures/gear.svg" style="width:22px;"> / Dispositivo / Ignore all sleep cover events</div>
        




<div class="L3-Smaller-heading">Text indentation problems</div>

    <p>If you get miscentered titles, headings or separators, or unexpected text indentation, try switching the style for your document. <span class="ui">epub.css</span> to <span class="ui">html5.css</span>. This kind of problems happen because some publishers assume their books will only be read on <b>web browser engine based</b> readers, so they don't bother "resetting" the styles.</p>

    <div class="menu-breadcrumbs">MENÚ SUPERIOR / <img class="img_inline" src="pictures/top_document.svg" style="width:24px;"> / Style</div>


    <ul>
        <li>Default <span class="ui">HTML/EPUB (epub.css)</span> is our book-oriented stylesheet, with <b>text-align: justify, text-indent on P</b>. It is better for unstyled books, and might make styled books more readable.</li>

        <li>You can try switching to <span class="ui">HTML5 (html5.css)</span> if your book has indentation problems as mentioned above. This style provides a base stylesheet like web browsers do when rendering: <b>text-align: left, no text-indent on P, spacing between P</b>. But it doesn’t look pretty when publishers haven’t done any styling.</li>
    </ul>
            





<div class="L3-Smaller-heading">Cleaning your book cover cache database</div>

    <p>KOReader keeps a cache of your book covers to be able to show them quicker. In normal conditions this cache doesn’t get too big. If you remove lots of books or rename directories, you may want to clean up your book cover cache database to reclaim some space. You can do it from this menu:</p>

    <div class="menu-breadcrumbs">MENÚ SUPERIOR (en el Navegador de archivos) / <img class="img_inline" src="pictures/top_cabinet.svg" style="width:22px;"> / Configuraciones / Mosaic and detailed list settings / Book info cache management</div>





<div class="L3-Smaller-heading">Clearing file cache</div>
    <p>When you are reading a <b>PDF/DJVU</b> document, KOReader keeps a cache of the last page you have read. So when you reopen the book, it will be faster. But this cache can grow big if you are using KOReader for a long time and reading many PDF/DJVU documents. These cache files are kept under your KOReader installation directory under the <b>cache folder</b>. To clear this cache and reclaim the space you can go to:</p>

    <div class="menu-breadcrumbs">MENÚ SUPERIOR (in file browser) / <img class="img_inline" src="pictures/top_tools.svg" style="width:22px;"> / More tools / Developer options / Clear caches</div>
        
    <div class="warning"><span class="label_red">WARNING</span> Clear this cache <b>only if you really need this space</b>. If you have enough space, clearing the cache will not provide any benefit. Instead, it will degrade the performance because your reader will have to render those pages again.</div>
        




<!-- ANCHOR REACH US -->

<div class="L1-Chapter-heading" id="L1-reachus">CONTACTO</div>

        <p>
        KOReader uses <span class="external">GitHub</span> as its project base. You can report problems or suggestions on our GitHub page. You just need a GitHub account which is free. Click this link to open our <a href="https://github.com/koreader/koreader/issues">GitHub Issues</a> page.</p>
		
    
        
        <img loading="lazy" src="pictures/github_main.jpg" style="width:80%;">

        <p>On the <b>Issues</b> page click the <b>New Issue</b> button. But before doing that, we suggest using the search bar to see if there is already an existing issue about the same topic. You can also check other opened issues to have an idea about the process.</p>

        <p>When you click the <b>New Issue</b> button you will be presented with two options:</p>
        
        <img loading="lazy" src="pictures/github_issue.png" style="width:80%;">
        
        <p>Click the appropriate one and follow the instructions on the page to report your problem or suggestion.</p>
        
        <p>If you are reporting a bug, <b>verbose debug logs</b> are very helpful to determine the problem. You can enable them via:</p>

        <div class="menu-breadcrumbs">MENÚ SUPERIOR / <img class="img_inline" src="pictures/top_hamburger.svg" style="width:22px;"> / Ayuda / Report a bug / Enable verbose logging</div>

        <p>You can also find the version number of your KOReader and your device type from the same dialog for reporting.</p>

        <p>If you have a suggestion or question related to this <b>User Guide</b> you can write to the <a href="https://github.com/koreader/koreader/issues/11147">GitHub discussion thread</a></p>


		
<div class="L2-Sub-heading">You can also . . .</div>

	<div class="centering-div">
		<table class="grid-table" style="width: 100%;  margin-left: auto; margin-right: auto; table-layout: fixed; border: none;">
		<tr>
		<td style="width: 33%; border: none;"><img loading="lazy" class="img_inline" src="pictures/logo_mobileread.png" style="width:140px;">
		<br>

		Find other KOReader users on <a href="https://www.mobileread.com/forums/forumdisplay.php?f=276">MobileRead forums</a>

		</td>

		<td style="width: 33%; border: none;"><img loading="lazy" class="img_inline" src="pictures/logo_gitter.png" style="width:100px;">
		<br>
		Contáctanos en <a href="https://gitter.im/koreader/koreader">Gitter chat</a>
		</td>

		<td style="width: 33%; border: none;"><img loading="lazy" class="img_inline" src="pictures/logo_liberapay.gif" style="width:80px;">
		<br>
		Apoye el project a través de <a href="https://liberapay.com/KOReader">Liberapay</a>
		</td>
		</tr>
		</table>
	</div>


<!-- OUTER DIV-->
</div>


<script>
const nextHeadingBtn = document.getElementById('nextHeadingBtn');
const headings = document.querySelectorAll('.L1-Chapter-heading, .L2-Sub-heading, .L3-Smaller-heading'); // Your heading selectors
let currentHeadingIndex = -1;

function findNextHeading() {
    currentHeadingIndex = (currentHeadingIndex + 1) % headings.length;
    return currentHeadingIndex;
}

function scrollToHeading(index) {
    if (index >= 0 && index < headings.length) {
        headings[index].scrollIntoView({ behavior: 'smooth', block: 'start' });
    }
}

function updateCurrentHeadingIndex() {
    const scrollTop = window.pageYOffset || document.documentElement.scrollTop;

    let lastVisibleHeadingIndex = -1;
    for (let i = 0; i < headings.length; i++) {
        const headingRect = headings[i].getBoundingClientRect();
        const headingTop = headingRect.top + scrollTop;

        if (headingTop < scrollTop + 1) {
            lastVisibleHeadingIndex = i;
        } else {
            break;
        }
    }

    if (lastVisibleHeadingIndex !== -1) {
        currentHeadingIndex = lastVisibleHeadingIndex;
    }
}

function updateButtonVisibility() {
    if (headings.length > 0) {
        nextHeadingBtn.classList.add('show');
    } else {
        nextHeadingBtn.classList.remove('show');
    }
}

nextHeadingBtn.addEventListener('click', () => {
    const nextIndex = findNextHeading();
    scrollToHeading(nextIndex);
});

window.addEventListener('scroll', updateCurrentHeadingIndex);
window.addEventListener('resize', updateButtonVisibility);

updateButtonVisibility();
updateCurrentHeadingIndex();


</script>


<script>
    window.addEventListener('scroll', function() {
        const progressBar = document.getElementById('progress-bar');
        const winScroll = document.body.scrollTop || document.documentElement.scrollTop;
        const height = document.documentElement.scrollHeight - document.documentElement.clientHeight;
        const scrolled = (winScroll / height) * 100;
        progressBar.style.height = scrolled + '%'; // Update the HEIGHT
    });
    </script>

</body>
</html><|MERGE_RESOLUTION|>--- conflicted
+++ resolved
@@ -873,11 +873,7 @@
         <tr>
             <td><p style="text-indent: 0em; line-height: 1.8rem; text-align: center;">
                 <span style="color:var(--green-color); font-weight: bold;font-size: 1rem;">RUTAS DEL MENÚ (VERDE)</span></p></td>
-<<<<<<< HEAD
-            <td><div class="menu-breadcrumbs">MENÚ SUPERIOR / <img class="img_inline" src="pictures/top_document.svg" style="width:22px;"> / Highlight style</div></td>
-=======
             <td><div class="menu-breadcrumbs">MENÚ SUPERIOR / <img class="img_inline" src="pictures/top_document.svg" style="width:22px;"> / Estilo del marcador</div></td>
->>>>>>> 322d1309
         </tr>
         <tr>
             <td><p style="text-indent: 0em; line-height: 1.8rem; text-align: center;">
@@ -1250,30 +1246,18 @@
 
     <p>Puede modificar el aspecto de estas pantallas desde:</p>
 
-<<<<<<< HEAD
-    <div class="menu-breadcrumbs">MENÚ SUPERIOR (en el Navegador de archivos) / <img class="img_inline" src="pictures/top_cabinet.svg" style="width:22px;"> / Modo de Visualización</div>
+    <div class="menu-breadcrumbs">MENÚ SUPERIOR (en Explorador de Archivos) / <img class="img_inline" src="pictures/top_cabinet.svg" style="width:22px;"> / Modo de pantalla</div>
 
     <p>Puedes asignar gestos para cada uno de estos diálogos. Por ejemplo, mientras lees un libro, puedes acceder a tu <span class="ui">Historial</span> o <span class="ui">Favoritos</span> con un gesto y abrir otro libro sin tener que pasar por el <span class="ui">Navegador de archivos</span>.</p>
 
-    <div class="menu-breadcrumbs">MENÚ SUPERIOR (en el Navegador de archivos) / <img class="img_inline" src="pictures/top_cabinet.svg" style="width:22px;"> / Configuraciones / Mosaic and detailed list settings</div>
-=======
-    <div class="menu-breadcrumbs">MENÚ SUPERIOR (en Explorador de Archivos) / <img class="img_inline" src="pictures/top_cabinet.svg" style="width:22px;"> / Modo de pantalla</div>
-
-    <p>Puedes asignar gestos para cada uno de estos diálogos. Por ejemplo, mientras lees un libro, puedes acceder a tu <span class="ui">Historial</span> o <span class="ui">Favoritos</span> con un gesto y abrir otro libro sin tener que pasar por el <span class="ui">Navegador de archivos</span>.</p>
-
     <div class="menu-breadcrumbs">MENÚ SUPERIOR (en el Explorador de Archivos) / <img class="img_inline" src="pictures/top_cabinet.svg" style="width:22px;"> / Ajustes / Ajustes de mosaico y lista detallada</div>
->>>>>>> 322d1309
 
     <p>Puedes asignar gestos para cualquera de estos diálogos. Por ejemplo mientras lees un libro puedes acceder al <span class="ui">Historial</span> o a <span class="ui">Favoritos</span> mediante gestos, y abrir otro libro sin pasar por el <span class="ui">Historial</span>.</p>
     <p>Puedes buscar un libro en la pantalla del <span class="ui">Historial</span> por <b>nombre de archivo</b> o por <b>metadatos del libro</b> desde el menú hamburguesa en la parte superior izquierda.</p>
     <p>También puedes configurar KOReader para que se inicie con la pantalla de <span class="ui">Favoritos</span> o con el <span class="ui">Historial</span>, en lugar de hacerlo desde el <span class="ui">Navegador de archivos</span> mediante:</p>
 
 
-<<<<<<< HEAD
-    <div class="menu-breadcrumbs">MENÚ SUPERIOR (en el Navegador de archivos) / <img class="img_inline" src="pictures/top_cabinet.svg" style="width:22px;"> / Empieza con</div>
-=======
     <div class="menu-breadcrumbs">MENÚ SUPERIOR (en el Explorador de Archivos) / <img class="img_inline" src="pictures/top_cabinet.svg" style="width:22px;"> / Empieza con</div>
->>>>>>> 322d1309
 
 
 
@@ -1303,11 +1287,7 @@
     <div class="L2-Sub-heading" id="L2-textappearance">Cambiar el aspecto del texto</div>
 
     <ul>
-<<<<<<< HEAD
-    <li><b>Cambiando la letra*</b>:<div class="menu-breadcrumbs">MENÚ SUPERIOR / <img class="img_inline" src="pictures/top_document.svg" style="width:22px;"> / Fuentes</div></li>
-=======
     <li><b>Cambiando la letra*</b>:<div class="menu-breadcrumbs">MENÚ SUPERIOR / <img class="img_inline" src="pictures/top_document.svg" style="width:22px;"> / Fuente</div></li>
->>>>>>> 322d1309
     <li><b>Hacer la letra más grande</b><div class="menu-breadcrumbs">MENU INFERIOR/ <img class="img_inline" src="pictures/bottom_font.svg" style="width:22px;"></div></li>
     <li><b>Aumentar el nivel de negrita</b><div class="menu-breadcrumbs"> MENU INFERIOR/ <img class="img_inline" src="pictures/bottom_contrast.svg" style="width:22px;"></div></li>
     <li><b>Invertir los colores en pantalla (blanco a negro)</b><div class="menu-breadcrumbs">MENÚ SUPERIOR / <img class="img_inline" src="pictures/gear.svg" style="width:22px;"> / Modo Nocturno</div></li>
@@ -1324,11 +1304,7 @@
 
     <p>Puedes controlar la luz de tu pantalla a través de este menú. Si tienes iluminación cálida (LED blancos normales + naranjas) puedes controlarlos por separado desde este diálogo. También puedes definir un gesto para este diálogo:</p>
 
-<<<<<<< HEAD
-    <div class="menu-breadcrumbs">MENÚ SUPERIOR / <img class="img_inline" src="pictures/gear.svg" style="width:22px;"> / Luz frontal</div>
-=======
     <div class="menu-breadcrumbs">MENÚ SUPERIOR / <img class="img_inline" src="pictures/gear.svg" style="width:22px;"> / Luz Frontal</div>
->>>>>>> 322d1309
 
 
 
@@ -1336,19 +1312,11 @@
     
 	<p>Puedes elegir una imagen de cubierta o una imágen personalizada mediante este menú:</p>
 
-<<<<<<< HEAD
     <div class="menu-breadcrumbs">MENÚ SUPERIOR / <img class="img_inline" src="pictures/gear.svg" style="width:22px;"> / Pantalla / Salvapantallas</div>
     
     <p>Puedes utilizar archivos JPG/PNG como salvapantallas (las imágenes en escala de grises con tramado adecuado tienen mejor aspecto). Transfiere los archivos desde el ordenador a cualquier carpeta del dispositivo. Y selecciona esta carpeta como carpeta de salvapantallas a través del siguiente menú:</p>
 
     <div class="menu-breadcrumbs">MENÚ SUPERIOR / <img class="img_inline" src="pictures/gear.svg" style="width:22px;"> / Pantalla / Salvapantallas / Configuraciones</div>
-=======
-    <div class="menu-breadcrumbs">TOP MENU / <img class="img_inline" src="pictures/gear.svg" style="width:22px;"> / Pantalla / Salvapantallas</div>
-    
-    <p>Puedes utilizar archivos JPG/PNG como salvapantallas (las imágenes en escala de grises con tramado adecuado tienen mejor aspecto). Transfiere los archivos desde el ordenador a cualquier carpeta del dispositivo. Y selecciona esta carpeta como carpeta de salvapantallas a través del siguiente menú:</p>
-
-    <div class="menu-breadcrumbs">MENÚ SUPERIOR / <img class="img_inline" src="pictures/gear.svg" style="width:22px;"> / Pantalla / Screensaver / Configuraciones</div>
->>>>>>> 322d1309
 
     <p>Por favor, consulta esta <a href="https://www.mobileread.com/forums/showpost.php?p=3728291&postcount=17">publicación del foro de Mobileread</a> para obtener información avanzada sobre la preparación de imágenes de salvapantallas.</p>
 
@@ -1382,11 +1350,7 @@
 
     <p>Si esta característica interfiere con tu uso, puedes desactivarla desmarcando:</p>
 
-<<<<<<< HEAD
     <div class="menu-breadcrumbs">MENÚ SUPERIOR / <img class="img_inline" src="pictures/gear.svg" style="width:22px;">/ Dispositivo / Teclado / Desliza para agregar caracteres adicionales </div>
-=======
-    <div class="menu-breadcrumbs">MENÚ SUPERIOR / <img class="img_inline" src="pictures/gear.svg" style="width:22px;">/ Dispositivo / Teclado / Desliza para agregar carácteres adicionales</div>
->>>>>>> 322d1309
 
     <p>Además hay algunos atajos para facilitar la manipulación de texto. Puedes <b>tocar y mantener presionadas</b> estas teclas para acciones adicionales:</p>
     <ul>
@@ -1464,11 +1428,7 @@
     
 
 
-<<<<<<< HEAD
 <div class="L3-Smaller-heading">Modo nocturno</div>
-=======
-<div class="L3-Smaller-heading">Modo Nocturno</div>
->>>>>>> 322d1309
 
     <p>Al configurar los porcentajes de calidez de la luz para diferentes intervalos, también puedes establecer estos intervalos como <span class="ui">Modo Nocturno</span> para además inviertir los colores de la pantalla. Puedes activar esta función si luz frontal mínima sigue siendo demasiado brillante o si prefieres tener un fondo de página oscuro, . Para activarlo, en el diálogo siguiente toca la casilla <span class="ui">Modo Nocturno</span> y después <span class="ui">Establecer</span>.</p>
 
@@ -1634,19 +1594,10 @@
 
 <div class="L2-Sub-heading" id="L2-statusbar">Barra de estados</div>
 
-<<<<<<< HEAD
     <p>KOReader tiene dos barras de estados, una <span class="ui">barra de estados inferior</span> que está habilitada por defecto y una <span class="ui">barra de estados alternativa</span> que si la habilitas aparece en la parte superior de la página. La <span class="ui">barra de estados alternativa</span> solo está disponible en documentos ajustables (epub, html, docx, rtf, txt…).</p>
-=======
-    <p>KOReader tiene dos barras de estado, una <span class="ui">barra de estado inferior</span> que está habilitada por defecto y una <span class="ui">barra de estado alternativa</span> que si la habilitas aparece en la parte superior de la página. La <span class="ui">barra de estado alternativa</span> solo está disponible en documentos ajustables (epub, html, docx, rtf, txt…).</p>
-    
-    <p>La <span class="ui">barra de estado inferior</span> es la más nueva y se mantiene activamente. La <span class="ui">barra de estado alternativa</span> es un vestigio de versiones anteriores de KOReader, por lo que no estamos agregando nuevas características. Pero todavía puedes habilitar la <span class="ui">barra de estado alternativa</span> si la encuentras útil. Puedes habilitarla desde:</p>
- 
-    <div class="menu-breadcrumbs">MENÚ INFERIOR / <img class="img_inline" src="pictures/gear.svg" style="width:22px;"> / Barra de Estado Alternativa</div>
->>>>>>> 322d1309
 
     <p>La <span class="ui">barra de estados inferior</span> es la más nueva y se mantiene activamente. La <span class="ui">barra de estados alternativa</span> es un vestigio de versiones anteriores de KOReader, por lo que no estamos agregando nuevas características. Pero todavía puedes habilitar la <span class="ui">barra de estados alternativa</span> si la encuentras útil. Puedes habilitarla desde:</p>
 
-<<<<<<< HEAD
     <div class="menu-breadcrumbs">MENÚ INFERIOR / <img class="img_inline" src="pictures/gear.svg" style="width:22px;"> / Barra de estados alternativa</div>
 
     <p>Puedes configurar la <span class="ui">barra de estados alternativa</span> desde este menú:</p>
@@ -1666,23 +1617,6 @@
     <p>Hay muchos elementos que puedes mostrar en la barra de estados, pero por defecto sólo se muestra uno a la vez y tienes que tocar la barra de estados para cambiar entre ellos. Si deseas mostrar todos los elementos a la vez, puedes habilitarlo desde aquí:</p>
 
     <div class="menu-breadcrumbs">MENÚ SUPERIOR / <img class="img_inline" src="pictures/gear.svg" style="width:22px;"> / Barra de estados / Configurar elementos / Mostrar todos los elementos seleccionados a la vez</div>
-=======
-    <div class="menu-breadcrumbs">MENÚ SUPERIOR / <img class="img_inline" src="pictures/gear.svg" style="width:22px;"> / Barra de Estados / Barra de Estados Alternativa</div>
-
-    <p>Las instrucciones en el resto de la sección son para la <span class="ui">barra de estado inferior</span>.</p>
-    
-<div class="L3-Smaller-heading">Configurando la barra de estados</div>
-    
-	<p>Puedes configurar la barra de estado inferior desde este menú. No dudes en explorar el submenú <span class="ui">AJUSTES</span> para personalizar la barra de estado a tu gusto.</p>
-
-    <div class="menu-breadcrumbs">MENÚ SUPERIOR / <img class="img_inline" src="pictures/gear.svg" style="width:22px;"> / Barra de Estados</div>
-
-    <br>
-
-    <p>Hay muchos elementos que puedes mostrar en la barra de estado, pero por defecto sólo se muestra uno a la vez y tienes que tocar la barra de estado para cambiar entre ellos. Si deseas mostrar todos los elementos a la vez, puedes habilitarlo desde aquí:</p>
-    
-    <div class="menu-breadcrumbs">MENÚ SUPERIOR / <img class="img_inline" src="pictures/gear.svg" style="width:22px;"> / Barra de Estados / Configurar elementos / Mostrar todos los elementos seleccionados a la vez</div>
->>>>>>> 322d1309
 
 <br>
 
@@ -1816,11 +1750,7 @@
 
     <p><span class="ui">Barra de estados alternativa</span> activa una barra de estados alternativa que está disponible sólo en documentos reajustables (EPUB, HTML, DOCX, RTF, TXT…). Tras activarla aquí, puede configurar la <span class="ui">barra de estados alternativa</span> a través de:</p>
 
-<<<<<<< HEAD
     <div class="menu-breadcrumbs">MENÚ SUPERIOR / <img class="img_inline" src="pictures/gear.svg" style="width:22px;"> / Barra de estados / Barra de estados alternativa</div>
-=======
-    <div class="menu-breadcrumbs">MENÚ SUPERIOR / <img class="img_inline" src="pictures/gear.svg" style="width:22px;"> / Barra de Estados / Barra de Estados Alternativa</div>
->>>>>>> 322d1309
     
     <p><span class="ui">Estilo incrustado</span> y <span class="ui">fuentes incrustadas</span> determinan si se usarán (o ignorarán) el estilo del editor y las fuentes incrustadas del documento para presentar el documento. Aceptan los valores on/off. Puedes lograr ajustes más precisos para su documento a través de:</p>
 
@@ -2612,11 +2542,7 @@
 
     <p>You can use all these styles at the same time, like they are different colored highlight markers. Or you can decide your favorite style and set it as default from this menu by long pressing:</p>
 
-<<<<<<< HEAD
-    <div class="menu-breadcrumbs">MENÚ SUPERIOR / <img class="img_inline" src="pictures/top_document.svg" style="width:22px;"> / Highlight style</div>
-=======
     <div class="menu-breadcrumbs">MENÚ SUPERIOR / <img class="img_inline" src="pictures/top_document.svg" style="width:22px;"> / Estilo del marcador</div>
->>>>>>> 322d1309
 
     <br>
 
@@ -2719,11 +2645,7 @@
 
     <div class="tip"><span class="label_green">TIP</span> KOReader can highlight a passage in different styles. If you use <span class="ui">Lighten</span> option, text background will be gray. Due to e-ink limitations, screens can’t change from white to gray directly, so highlighted part first has to turn black and then gray. If you want to avoid this flashing, you can choose <span class="ui">Inverted</span> as your highlight style. In this mode text background will be black so it can be set without flashing. You can adjust these highlighting options from:
 
-<<<<<<< HEAD
-    <div class="menu-breadcrumbs">MENÚ SUPERIOR / <img class="img_inline" src="pictures/top_document.svg" style="width:22px;"> / Highlight style</div>
-=======
     <div class="menu-breadcrumbs">MENÚ SUPERIOR / <img class="img_inline" src="pictures/top_document.svg" style="width:22px;"> / Estilo del marcador</div>
->>>>>>> 322d1309
 
     </div>
 
